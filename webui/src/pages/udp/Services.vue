--- conflicted
+++ resolved
@@ -13,12 +13,12 @@
             <main-table
               ref="mainTable"
               v-bind="getTableProps({ type: 'udp-services' })"
+              v-model:current-sort="sortBy"
+              v-model:current-sort-dir="sortDir"
               :data="allServices.items"
               :on-load-more="handleLoadMore"
               :end-reached="allServices.endReached"
               :loading="allServices.loading"
-              :currentSort.sync="sortBy"
-              :currentSortDir.sync="sortDir"
             />
           </div>
         </div>
@@ -68,6 +68,12 @@
     },
     'filter' () {
       this.refreshAll()
+    },
+    'sortBy' () {
+      this.refreshAll()
+    },
+    'sortDir' () {
+      this.refreshAll()
     }
   },
   beforeUnmount () {
@@ -94,26 +100,6 @@
     handleLoadMore ({ page = 1 } = {}) {
       return this.fetchMore({ page })
     }
-<<<<<<< HEAD
-  },
-  watch: {
-    'status' () {
-      this.refreshAll()
-    },
-    'filter' () {
-      this.refreshAll()
-    },
-    'sortBy' () {
-      this.refreshAll()
-    },
-    'sortDir' () {
-      this.refreshAll()
-    }
-  },
-  beforeDestroy () {
-    this.$store.commit('udp/getAllServicesClear')
-=======
->>>>>>> 5cf1b95c
   }
 })
 </script>
