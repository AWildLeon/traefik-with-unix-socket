site_name: Traefik
site_description: Traefik Documentation
site_author: traefik.io
site_url: https://doc.traefik.io/traefik
dev_addr: 0.0.0.0:8000

repo_name: 'GitHub'
repo_url: 'https://github.com/traefik/traefik'

docs_dir: 'content'

product: proxy

# https://squidfunk.github.io/mkdocs-material/
theme:
  name: 'traefik-labs'
  language: en
  include_sidebar: true
  favicon: assets/img/traefikproxy-icon-color.png
  logo: assets/img/traefikproxy-vertical-logo-color.svg
  feature:
    tabs: false
  palette:
    primary: 'cyan'
    accent: 'cyan'
  i18n:
    prev: 'Previous'
    next: 'Next'

copyright: 'Traefik Labs • Copyright &copy; 2016-2025'

extra_javascript:
  - assets/js/hljs/highlight.pack.js # Download from https://highlightjs.org/download/ and enable YAML, TOML and Dockerfile
  - assets/js/extra.js

extra_css:
  - assets/css/menu-icons.css

plugins:
  - search
  - exclude:
      glob:
        - "**/include-*.md"

# https://squidfunk.github.io/mkdocs-material/extensions/admonition/
# https://facelessuser.github.io/pymdown-extensions/
markdown_extensions:
  - meta
  - attr_list
  - admonition
  - footnotes
  - pymdownx.details
  - pymdownx.inlinehilite
  - pymdownx.highlight:
      use_pygments: false # hljs is used instead of pygment for TOML highlighting support

  - pymdownx.smartsymbols
  - pymdownx.superfences
  - pymdownx.tabbed
  - pymdownx.tasklist
  - pymdownx.snippets:
      check_paths: true
  - markdown_include.include:
      base_path: content/includes/
      encoding: utf-8
  - toc:
      permalink: true

# Page tree
nav:
  - 'What is Traefik': 'index.md'
  - 'Getting Started':
      - 'Overview': 'getting-started/index.md'
      - 'Quick Start':
        - 'Kubernetes': 'getting-started/kubernetes.md'
        - 'Docker': 'getting-started/docker.md'
      - 'Configuration Introduction': 'getting-started/configuration-overview.md'
      - 'Frequently Asked Questions': 'getting-started/faq.md'
  - 'Setup':
      - 'Kubernetes': 'setup/kubernetes.md'
      - 'Docker': 'setup/docker.md'
      - 'Swarm': 'setup/swarm.md'
  - 'Expose':
      - 'Overview': 'expose/overview.md'
      - 'Kubernetes': 'expose/kubernetes.md'
      - 'Docker': 'expose/docker.md'
      - 'Swarm': 'expose/swarm.md'
  - 'Observe':
      - 'Overview': 'observe/overview.md'
      - 'Logs & Access Logs': 'observe/logs-and-access-logs.md'
      - 'Metrics': 'observe/metrics.md'
      - 'Tracing': 'observe/tracing.md'
<<<<<<< HEAD
  - 'Extend': 'extend/extend-traefik.md'
=======
  - 'Migrate':
      - 'Traefik v3': 'migrate/v3.md'
      - 'Traefik v2 to v3':
        - 'Migration guide': 'migrate/v2-to-v3.md'
        - 'Configuration changes for v3': 'migrate/v2-to-v3-details.md'
      - 'Traefik v2': 'migrate/v2.md'
      - 'Traefik v1 to v2': 'migrate/v1-to-v2.md'
>>>>>>> ba0f7364
  - 'Configuration Discovery':
      - 'Overview': 'providers/overview.md'
      - 'Docker': 'providers/docker.md'
      - 'Swarm': 'providers/swarm.md'
      - 'Kubernetes IngressRoute': 'providers/kubernetes-crd.md'
      - 'Kubernetes Ingress': 'providers/kubernetes-ingress.md'
      - 'Kubernetes Ingress NGINX': 'reference/install-configuration/providers/kubernetes/kubernetes-ingress-nginx.md'
      - 'Kubernetes Gateway API': 'providers/kubernetes-gateway.md'
      - 'Consul Catalog': 'providers/consul-catalog.md'
      - 'Nomad': 'providers/nomad.md'
      - 'ECS': 'providers/ecs.md'
      - 'File': 'providers/file.md'
      - 'Consul': 'providers/consul.md'
      - 'Etcd': 'providers/etcd.md'
      - 'ZooKeeper': 'providers/zookeeper.md'
      - 'Redis': 'providers/redis.md'
      - 'HTTP': 'providers/http.md'
  - 'Routing & Load Balancing':
      - 'Overview': 'routing/overview.md'
      - 'EntryPoints': 'routing/entrypoints.md'
      - 'Routers': 'routing/routers/index.md'
      - 'Services': 'routing/services/index.md'
      - 'Providers':
          - 'Docker': 'routing/providers/docker.md'
          - 'Swarm': 'routing/providers/swarm.md'
          - 'Kubernetes IngressRoute': 'routing/providers/kubernetes-crd.md'
          - 'Kubernetes Ingress': 'routing/providers/kubernetes-ingress.md'
          - 'Kubernetes Ingress NGINX': 'reference/routing-configuration/kubernetes/ingress-nginx.md'
          - 'Kubernetes Gateway API': 'routing/providers/kubernetes-gateway.md'
          - 'Consul Catalog': 'routing/providers/consul-catalog.md'
          - 'Nomad': 'routing/providers/nomad.md'
          - 'ECS': 'routing/providers/ecs.md'
          - 'KV': 'routing/providers/kv.md'
  - 'HTTPS & TLS':
      - 'Overview': 'https/overview.md'
      - 'TLS': 'https/tls.md'
      - 'Let''s Encrypt': 'https/acme.md'
      - 'Tailscale': 'https/tailscale.md'
      - 'SPIFFE': 'https/spiffe.md'
      - 'OCSP': 'https/ocsp.md'
  - 'Middlewares':
    - 'Overview': 'middlewares/overview.md'
    - 'HTTP':
        - 'Overview': 'middlewares/http/overview.md'
        - 'AddPrefix': 'middlewares/http/addprefix.md'
        - 'BasicAuth': 'middlewares/http/basicauth.md'
        - 'Buffering': 'middlewares/http/buffering.md'
        - 'Chain': 'middlewares/http/chain.md'
        - 'CircuitBreaker': 'middlewares/http/circuitbreaker.md'
        - 'Compress': 'middlewares/http/compress.md'
        - 'ContentType': 'middlewares/http/contenttype.md'
        - 'DigestAuth': 'middlewares/http/digestauth.md'
        - 'Errors': 'middlewares/http/errorpages.md'
        - 'ForwardAuth': 'middlewares/http/forwardauth.md'
        - 'GrpcWeb': 'middlewares/http/grpcweb.md'
        - 'Headers': 'middlewares/http/headers.md'
        - 'IPWhiteList': 'middlewares/http/ipwhitelist.md'
        - 'IPAllowList': 'middlewares/http/ipallowlist.md'
        - 'InFlightReq': 'middlewares/http/inflightreq.md'
        - 'PassTLSClientCert': 'middlewares/http/passtlsclientcert.md'
        - 'RateLimit': 'middlewares/http/ratelimit.md'
        - 'RedirectRegex': 'middlewares/http/redirectregex.md'
        - 'RedirectScheme': 'middlewares/http/redirectscheme.md'
        - 'ReplacePath': 'middlewares/http/replacepath.md'
        - 'ReplacePathRegex': 'middlewares/http/replacepathregex.md'
        - 'Retry': 'middlewares/http/retry.md'
        - 'StripPrefix': 'middlewares/http/stripprefix.md'
        - 'StripPrefixRegex': 'middlewares/http/stripprefixregex.md'
    - 'TCP':
        - 'Overview': 'middlewares/tcp/overview.md'
        - 'InFlightConn': 'middlewares/tcp/inflightconn.md'
        - 'IPWhiteList': 'middlewares/tcp/ipwhitelist.md'
        - 'IPAllowList': 'middlewares/tcp/ipallowlist.md'
  - 'Plugins & Plugin Catalog': 'plugins/index.md'
  - 'Operations':
      - 'CLI': 'operations/cli.md'
      - 'Dashboard' : 'operations/dashboard.md'
      - 'API': 'operations/api.md'
      - 'Ping': 'operations/ping.md'
  - 'Observability':
      - 'Overview': 'observability/overview.md'
      - 'Logs': 'observability/logs.md'
      - 'Access Logs': 'observability/access-logs.md'
      - 'Metrics':
          - 'Overview': 'observability/metrics/overview.md'
          - 'Datadog': 'observability/metrics/datadog.md'
          - 'InfluxDB2': 'observability/metrics/influxdb2.md'
          - 'OpenTelemetry': 'observability/metrics/opentelemetry.md'
          - 'Prometheus': 'observability/metrics/prometheus.md'
          - 'StatsD': 'observability/metrics/statsd.md'
      - 'Tracing':
          - 'Overview': 'observability/tracing/overview.md'
          - 'OpenTelemetry': 'observability/tracing/opentelemetry.md'
  - 'Security':
        - 'Content-Length': 'security/content-length.md'
        - 'TLS in Multi-Tenant Kubernetes': 'security/tls-certs-in-multi-tenant-kubernetes.md'
  - 'User Guides':
      - 'FastProxy': 'user-guides/fastproxy.md'
      - 'Kubernetes and Let''s Encrypt': 'user-guides/crd-acme/index.md'
      - 'Kubernetes and cert-manager': 'user-guides/cert-manager.md'
      - 'gRPC Examples': 'user-guides/grpc.md'
      - 'WebSocket Examples': 'user-guides/websocket.md'
      - 'Docker':
        - 'Basic Example': 'user-guides/docker-compose/basic-example/index.md'
        - 'HTTPS with Let''s Encrypt':
          - 'TLS Challenge': 'user-guides/docker-compose/acme-tls/index.md'
          - 'HTTP Challenge': 'user-guides/docker-compose/acme-http/index.md'
          - 'DNS Challenge': 'user-guides/docker-compose/acme-dns/index.md'
  - 'Contributing':
      - 'Thank You!': 'contributing/thank-you.md'
      - 'Submitting Issues': 'contributing/submitting-issues.md'
      - 'Submitting PRs': 'contributing/submitting-pull-requests.md'
      - 'Security': 'contributing/submitting-security-issues.md'
      - 'Building and Testing': 'contributing/building-testing.md'
      - 'Documentation': 'contributing/documentation.md'
      - 'Data Collection': 'contributing/data-collection.md'
      - 'Advocating': 'contributing/advocating.md'
      - 'Maintainers': 'contributing/maintainers.md'
  - 'Reference':
    - 'Install Configuration':
      - 'Boot Environment': 'reference/install-configuration/boot-environment.md'
      - 'Configuration Discovery':
        - 'Overview' : 'reference/install-configuration/providers/overview.md'
        - 'Kubernetes':
          - 'Kubernetes Gateway API' : 'reference/install-configuration/providers/kubernetes/kubernetes-gateway.md'
          - 'Kubernetes CRD' : 'reference/install-configuration/providers/kubernetes/kubernetes-crd.md'
          - 'Kubernetes Ingress' : 'reference/install-configuration/providers/kubernetes/kubernetes-ingress.md'
          - 'Kubernetes Ingress NGINX' : 'reference/install-configuration/providers/kubernetes/kubernetes-ingress-nginx.md'
        - 'Docker': 'reference/install-configuration/providers/docker.md'
        - 'Swarm': 'reference/install-configuration/providers/swarm.md'
        - 'Hashicorp':
          - 'Nomad': "reference/install-configuration/providers/hashicorp/nomad.md"
          - 'Consul': 'reference/install-configuration/providers/hashicorp/consul.md'
          - 'Consul Catalog': 'reference/install-configuration/providers/hashicorp/consul-catalog.md'
        - 'KV Stores':
          - 'Redis': 'reference/install-configuration/providers/kv/redis.md'
          - 'Consul': 'reference/install-configuration/providers/kv/consul.md'
          - 'etcd': 'reference/install-configuration/providers/kv/etcd.md'
          - 'ZooKeeper' : 'reference/install-configuration/providers/kv/zk.md'
        - 'Others':
          - 'File': 'reference/install-configuration/providers/others/file.md'
          - 'ECS': 'reference/install-configuration/providers/others/ecs.md'
          - 'HTTP': 'reference/install-configuration/providers/others/http.md'
      - 'EntryPoints': 'reference/install-configuration/entrypoints.md'
      - 'API & Dashboard': 'reference/install-configuration/api-dashboard.md'
      - 'TLS':
          - 'Certificate Resolvers':
            - "Overview" : 'reference/install-configuration/tls/certificate-resolvers/overview.md'
            - "ACME" : 'reference/install-configuration/tls/certificate-resolvers/acme.md'
            - "Tailscale" : 'reference/install-configuration/tls/certificate-resolvers/tailscale.md'
          - "SPIFFE" : 'reference/install-configuration/tls/spiffe.md'
          - "OCSP" : 'reference/install-configuration/tls/ocsp.md'
      - 'Observability':
          - 'Metrics' : 'reference/install-configuration/observability/metrics.md'
          - 'Tracing': 'reference/install-configuration/observability/tracing.md'
          - 'Logs & AccessLogs': 'reference/install-configuration/observability/logs-and-accesslogs.md'
          - 'Health Check (CLI & Ping)': 'reference/install-configuration/observability/healthcheck.md'
      # - 'Options List':  'reference/install-configuration/cli-options-list.md' -- Todo
    - 'Routing Configuration':
        - 'General' :
          - 'Configuration Methods' : 'reference/routing-configuration/dynamic-configuration-methods.md'
          - 'HTTP' :
            - 'Router' :
              - 'Rules & Priority' : 'reference/routing-configuration/http/router/rules-and-priority.md'
              - 'Observability': 'reference/routing-configuration/http/router/observability.md'
            - 'Load Balancing' :
              - 'Service' : 'reference/routing-configuration/http/load-balancing/service.md'
              - 'ServersTransport' : 'reference/routing-configuration/http/load-balancing/serverstransport.md'
            - 'TLS' :
              - 'Overview' : 'reference/routing-configuration/http/tls/overview.md'
              - 'TLS Certificates' : 'reference/routing-configuration/http/tls/tls-certificates.md'
              - 'TLS Options' : 'reference/routing-configuration/http/tls/tls-options.md'
            - 'Middlewares' :
              - 'Overview' : 'reference/routing-configuration/http/middlewares/overview.md'
              - 'AddPrefix' : 'reference/routing-configuration/http/middlewares/addprefix.md'
              - '<span class="nav-link-with-icon">APIKey <img src="https://doc.traefik.io/traefik-hub/img/ps-traefik-hub-logo-light.svg" class="menu-icon" alt="Traefik Hub API Gateway"></span>' : 'reference/routing-configuration/http/middlewares/apikey.md'
              - 'BasicAuth' : 'reference/routing-configuration/http/middlewares/basicauth.md'
              - 'Buffering': 'reference/routing-configuration/http/middlewares/buffering.md'
              - 'Chain': 'reference/routing-configuration/http/middlewares/chain.md'
              - 'Circuit Breaker' : 'reference/routing-configuration/http/middlewares/circuitbreaker.md'
              - 'Compress': 'reference/routing-configuration/http/middlewares/compress.md'
              - 'ContentType': 'reference/routing-configuration/http/middlewares/contenttype.md'
              - 'DigestAuth': 'reference/routing-configuration/http/middlewares/digestauth.md'
              - 'Errors': 'reference/routing-configuration/http/middlewares/errorpages.md'
              - 'ForwardAuth': 'reference/routing-configuration/http/middlewares/forwardauth.md'
              - 'GrpcWeb': 'reference/routing-configuration/http/middlewares/grpcweb.md'
              - 'Headers': 'reference/routing-configuration/http/middlewares/headers.md'
              - '<span class="nav-link-with-icon">HMAC <img src="https://doc.traefik.io/traefik-hub/img/ps-traefik-hub-logo-light.svg" class="menu-icon" alt="Traefik Hub API Gateway"></span>' : 'reference/routing-configuration/http/middlewares/hmac.md'
              - 'IPAllowList': 'reference/routing-configuration/http/middlewares/ipallowlist.md'
              - 'InFlightReq': 'reference/routing-configuration/http/middlewares/inflightreq.md'
              - '<span class="nav-link-with-icon">JWT <img src="https://doc.traefik.io/traefik-hub/img/ps-traefik-hub-logo-light.svg" class="menu-icon" alt="Traefik Hub API Gateway"></span>' : 'reference/routing-configuration/http/middlewares/jwt.md'
              - '<span class="nav-link-with-icon">LDAP <img src="https://doc.traefik.io/traefik-hub/img/ps-traefik-hub-logo-light.svg" class="menu-icon" alt="Traefik Hub API Gateway"></span>' : 'reference/routing-configuration/http/middlewares/ldap.md'
              - '<span class="nav-link-with-icon">Token Introspection <img src="https://doc.traefik.io/traefik-hub/img/ps-traefik-hub-logo-light.svg" class="menu-icon" alt="Traefik Hub API Gateway"></span>' : 'reference/routing-configuration/http/middlewares/oauth2-token-introspection.md'
              - '<span class="nav-link-with-icon">Client Credentials <img src="https://doc.traefik.io/traefik-hub/img/ps-traefik-hub-logo-light.svg" class="menu-icon" alt="Traefik Hub API Gateway"></span>' : 'reference/routing-configuration/http/middlewares/oauth2-client-credentials.md'
              - '<span class="nav-link-with-icon">OIDC <img src="https://doc.traefik.io/traefik-hub/img/ps-traefik-hub-logo-light.svg" class="menu-icon" alt="Traefik Hub API Gateway"></span>' : 'reference/routing-configuration/http/middlewares/oidc.md'
              - '<span class="nav-link-with-icon">OPA <img src="https://doc.traefik.io/traefik-hub/img/ps-traefik-hub-logo-light.svg" class="menu-icon" alt="Traefik Hub API Gateway"></span>' : 'reference/routing-configuration/http/middlewares/opa.md'
              - 'PassTLSClientCert': 'reference/routing-configuration/http/middlewares/passtlsclientcert.md'
              - 'RateLimit': 'reference/routing-configuration/http/middlewares/ratelimit.md'
              - 'RedirectRegex': 'reference/routing-configuration/http/middlewares/redirectregex.md'
              - 'RedirectScheme': 'reference/routing-configuration/http/middlewares/redirectscheme.md'
              - 'ReplacePath': 'reference/routing-configuration/http/middlewares/replacepath.md'
              - 'ReplacePathRegex': 'reference/routing-configuration/http/middlewares/replacepathregex.md'
              - 'Retry': 'reference/routing-configuration/http/middlewares/retry.md'
              - 'StripPrefix': 'reference/routing-configuration/http/middlewares/stripprefix.md'
              - 'StripPrefixRegex': 'reference/routing-configuration/http/middlewares/stripprefixregex.md'
              - '<span class="nav-link-with-icon">WAF <img src="https://doc.traefik.io/traefik-hub/img/ps-traefik-hub-logo-light.svg" class="menu-icon" alt="Traefik Hub API Gateway"></span>' : 'reference/routing-configuration/http/middlewares/waf.md'
          - 'TCP' :
              - 'Router' :
                - 'Rules & Priority' : 'reference/routing-configuration/tcp/router/rules-and-priority.md'
              - 'Service' : 'reference/routing-configuration/tcp/service.md'
              - 'ServersTransport' : 'reference/routing-configuration/tcp/serverstransport.md'
              - 'TLS' : 'reference/routing-configuration/tcp/tls.md'
              - 'Middlewares' :
                - 'Overview' : 'reference/routing-configuration/tcp/middlewares/overview.md'
                - 'InFlightConn' : 'reference/routing-configuration/tcp/middlewares/inflightconn.md'
                - 'IPAllowList' : 'reference/routing-configuration/tcp/middlewares/ipallowlist.md'
          - 'UDP' :
            - 'Router' :
              - 'Rules & Priority' : 'reference/routing-configuration/udp/router/rules-priority.md'
            - 'Service' : 'reference/routing-configuration/udp/service.md'
        - 'Kubernetes':
          - 'Gateway API' : 'reference/routing-configuration/kubernetes/gateway-api.md'
          - 'Kubernetes CRD' :
            - 'HTTP' :
              - 'IngressRoute' : 'reference/routing-configuration/kubernetes/crd/http/ingressroute.md'
              - 'TraefikService' : 'reference/routing-configuration/kubernetes/crd/http/traefikservice.md'
              - 'ServersTransport' : 'reference/routing-configuration/kubernetes/crd/http/serverstransport.md'
              - 'Middleware' : 'reference/routing-configuration/kubernetes/crd/http/middleware.md'
              - 'TLSOption' : 'reference/routing-configuration/kubernetes/crd/http/tlsoption.md'
              - 'TLSStore' : 'reference/routing-configuration/kubernetes/crd/http/tlsstore.md'
            - 'TCP' :
                - 'IngressRouteTCP' : 'reference/routing-configuration/kubernetes/crd/tcp/ingressroutetcp.md'
                - 'ServersTransportTCP' : 'reference/routing-configuration/kubernetes/crd/tcp/serverstransporttcp.md'
                - 'MiddlewareTCP' : 'reference/routing-configuration/kubernetes/crd/tcp/middlewaretcp.md'
                - 'TLSOption' : 'reference/routing-configuration/kubernetes/crd/tcp/tlsoption.md'
                - 'TLSStore' : 'reference/routing-configuration/kubernetes/crd/tcp/tlsstore.md'
            - 'UDP' :
                - 'IngressRouteUDP' : 'reference/routing-configuration/kubernetes/crd/udp/ingressrouteudp.md'
          - 'Ingress' : 'reference/routing-configuration/kubernetes/ingress.md'
          - 'Ingress NGINX' : 'reference/routing-configuration/kubernetes/ingress-nginx.md'
        - 'Label & Tag Providers' :
          - 'Docker' : 'reference/routing-configuration/other-providers/docker.md'
          - 'Swarm' : 'reference/routing-configuration/other-providers/swarm.md'
          - 'Consul Catalog' : 'reference/routing-configuration/other-providers/consul-catalog.md'
          - 'Nomad' : 'reference/routing-configuration/other-providers/nomad.md'
          - 'ECS' : 'reference/routing-configuration/other-providers/ecs.md'
          - 'KV' : 'reference/routing-configuration/other-providers/kv.md'
  - 'Deprecation Notices':
      - 'Releases': 'deprecation/releases.md'
      - 'Features': 'deprecation/features.md'<|MERGE_RESOLUTION|>--- conflicted
+++ resolved
@@ -90,9 +90,7 @@
       - 'Logs & Access Logs': 'observe/logs-and-access-logs.md'
       - 'Metrics': 'observe/metrics.md'
       - 'Tracing': 'observe/tracing.md'
-<<<<<<< HEAD
   - 'Extend': 'extend/extend-traefik.md'
-=======
   - 'Migrate':
       - 'Traefik v3': 'migrate/v3.md'
       - 'Traefik v2 to v3':
@@ -100,7 +98,6 @@
         - 'Configuration changes for v3': 'migrate/v2-to-v3-details.md'
       - 'Traefik v2': 'migrate/v2.md'
       - 'Traefik v1 to v2': 'migrate/v1-to-v2.md'
->>>>>>> ba0f7364
   - 'Configuration Discovery':
       - 'Overview': 'providers/overview.md'
       - 'Docker': 'providers/docker.md'
