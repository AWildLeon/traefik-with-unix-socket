[global]
  checkNewVersion = true
  sendAnonymousUsage = true

[serversTransport]
  insecureSkipVerify = true
  rootCAs = ["foobar", "foobar"]
  maxIdleConnsPerHost = 42

  [serversTransport.forwardingTimeouts]
    dialTimeout = "42s"
    responseHeaderTimeout = "42s"
    idleConnTimeout = "42s"
    readIdleTimeout = "42s"
    pingTimeout = "42s"

  [serversTransport.spiffe]
    ids = ["foobar", "foobar"]
    trustDomain = "foobar"

[tcpServersTransport]
  dialTimeout = "42s"
  dialKeepAlive = "42s"

  [tcpServersTransport.tls]
    insecureSkipVerify = true
    rootCAs = ["foobar", "foobar"]

    [tcpServersTransport.tls.spiffe]
      ids = ["foobar", "foobar"]
      trustDomain = "foobar"

[entryPoints]
  [entryPoints.EntryPoint0]
    address = "foobar"
    asDefault = true
    [entryPoints.EntryPoint0.transport]
      [entryPoints.EntryPoint0.transport.lifeCycle]
        requestAcceptGraceTimeout = "42s"
        graceTimeOut = "42s"
      [entryPoints.EntryPoint0.transport.respondingTimeouts]
        readTimeout = "42s"
        writeTimeout = "42s"
        idleTimeout = "42s"
    [entryPoints.EntryPoint0.proxyProtocol]
      insecure = true
      trustedIPs = ["foobar", "foobar"]
    [entryPoints.EntryPoint0.forwardedHeaders]
      insecure = true
      trustedIPs = ["foobar", "foobar"]
    [entryPoints.EntryPoint0.http]
      middlewares = ["foobar", "foobar"]
      [entryPoints.EntryPoint0.http.redirections]
        [entryPoints.EntryPoint0.http.redirections.entryPoint]
          to = "foobar"
          scheme = "foobar"
          permanent = true
          priority = 42
      [entryPoints.EntryPoint0.http.tls]
        options = "foobar"
        certResolver = "foobar"

        [[entryPoints.EntryPoint0.http.tls.domains]]
          main = "foobar"
          sans = ["foobar", "foobar"]

        [[entryPoints.EntryPoint0.http.tls.domains]]
          main = "foobar"
          sans = ["foobar", "foobar"]
    [entryPoints.EntryPoint0.http2]
      maxConcurrentStreams = 42
    [entryPoints.EntryPoint0.http3]
      advertisedPort = 42
    [entryPoints.EntryPoint0.udp]
      timeout = "42s"

[providers]
  providersThrottleDuration = "42s"
  [providers.docker]
    constraints = "foobar"
    watch = true
    endpoint = "foobar"
    defaultRule = "foobar"
    exposedByDefault = true
    useBindPortIP = true
    swarmMode = true
    network = "foobar"
    swarmModeRefreshSeconds = "42s"
    httpClientTimeout = "42s"
    allowEmptyServices = true
    [providers.docker.tls]
      ca = "foobar"
      cert = "foobar"
      key = "foobar"
      insecureSkipVerify = true
  [providers.file]
    directory = "foobar"
    watch = true
    filename = "foobar"
    debugLogGeneratedTemplate = true
  [providers.kubernetesIngress]
    endpoint = "foobar"
    token = "foobar"
    certAuthFilePath = "foobar"
    namespaces = ["foobar", "foobar"]
    labelSelector = "foobar"
    ingressClass = "foobar"
    throttleDuration = "42s"
    allowEmptyServices = true
    allowExternalNameServices = true
    disableIngressClassLookup = true
    [providers.kubernetesIngress.ingressEndpoint]
      ip = "foobar"
      hostname = "foobar"
      publishedService = "foobar"
  [providers.kubernetesCRD]
    endpoint = "foobar"
    token = "foobar"
    certAuthFilePath = "foobar"
    namespaces = ["foobar", "foobar"]
    allowCrossNamespace = true
    allowExternalNameServices = true
    labelSelector = "foobar"
    ingressClass = "foobar"
    throttleDuration = "42s"
    allowEmptyServices = true
  [providers.kubernetesGateway]
    endpoint = "foobar"
    token = "foobar"
    certAuthFilePath = "foobar"
    namespaces = ["foobar", "foobar"]
    labelSelector = "foobar"
    throttleDuration = "42s"
  [providers.rest]
    insecure = true
  [providers.consulCatalog]
    constraints = "foobar"
    prefix = "foobar"
    refreshInterval = "42s"
    requireConsistent = true
    stale = true
    cache = true
    exposedByDefault = true
    defaultRule = "foobar"
    connectAware = true
    connectByDefault = true
    serviceName = "foobar"
    watch = true
    namespaces = ["foobar", "foobar"]
    [providers.consulCatalog.endpoint]
      address = "foobar"
      scheme = "foobar"
      datacenter = "foobar"
      token = "foobar"
      endpointWaitTime = "42s"
      [providers.consulCatalog.endpoint.tls]
        ca = "foobar"
        cert = "foobar"
        key = "foobar"
        insecureSkipVerify = true
      [providers.consulCatalog.endpoint.httpAuth]
        username = "foobar"
        password = "foobar"
  [providers.nomad]
    defaultRule = "foobar"
    constraints = "foobar"
    prefix = "foobar"
    stale = true
    namespaces = ["foobar", "foobar"]
    exposedByDefault = true
    refreshInterval = "42s"
    [providers.nomad.endpoint]
      address = "foobar"
      region = "foobar"
      token = "foobar"
      endpointWaitTime = "42s"
      [providers.nomad.endpoint.tls]
        ca = "foobar"
        cert = "foobar"
        key = "foobar"
        insecureSkipVerify = true
  [providers.ecs]
    constraints = "foobar"
    exposedByDefault = true
    refreshSeconds = 42
    defaultRule = "foobar"
    clusters = ["foobar", "foobar"]
    autoDiscoverClusters = true
    region = "foobar"
    accessKeyID = "foobar"
    secretAccessKey = "foobar"
    ecsAnywhere = true
    healthyTasksOnly = true
  [providers.consul]
    rootKey = "foobar"
    endpoints = ["foobar", "foobar"]
    token = "foobar"
    namespaces = ["foobar", "foobar"]
    [providers.consul.tls]
      ca = "foobar"
      cert = "foobar"
      key = "foobar"
      insecureSkipVerify = true
  [providers.etcd]
    rootKey = "foobar"
    endpoints = ["foobar", "foobar"]
    username = "foobar"
    password = "foobar"
    [providers.etcd.tls]
      ca = "foobar"
      cert = "foobar"
      key = "foobar"
      insecureSkipVerify = true
  [providers.zooKeeper]
    rootKey = "foobar"
    endpoints = ["foobar", "foobar"]
    username = "foobar"
    password = "foobar"
  [providers.redis]
    rootKey = "foobar"
    endpoints = ["foobar", "foobar"]
    username = "foobar"
    password = "foobar"
    db = 42
    [providers.redis.tls]
      ca = "foobar"
      cert = "foobar"
      key = "foobar"
      insecureSkipVerify = true
  [providers.http]
    endpoint = "foobar"
    pollInterval = "42s"
    pollTimeout = "42s"
    [providers.http.headers]
      name0 = "foobar"
      name1 = "foobar"
    [providers.http.tls]
      ca = "foobar"
      cert = "foobar"
      key = "foobar"
      insecureSkipVerify = true
  [providers.plugin]
    [providers.plugin.Descriptor0]
    [providers.plugin.Descriptor1]

[api]
  insecure = true
  dashboard = true
  debug = true

[metrics]
  [metrics.prometheus]
    buckets = [42.0, 42.0]
    addEntryPointsLabels = true
    addRoutersLabels = true
    addServicesLabels = true
    entryPoint = "foobar"
    manualRouting = true
    [metrics.prometheus.headerLabels]
      label1 = "foobar"
      label2 = "foobar"
  [metrics.datadog]
    address = "foobar"
    pushInterval = "42s"
    addEntryPointsLabels = true
    addRoutersLabels = true
    addServicesLabels = true
    prefix = "foobar"
  [metrics.statsD]
    address = "foobar"
    pushInterval = "42s"
    addEntryPointsLabels = true
    addRoutersLabels = true
    addServicesLabels = true
    prefix = "foobar"
  [metrics.influxDB2]
    address = "foobar"
    token = "foobar"
    pushInterval = "42s"
    org = "foobar"
    bucket = "foobar"
    addEntryPointsLabels = true
    addRoutersLabels = true
    addServicesLabels = true
    [metrics.influxDB2.additionalLabels]
      name0 = "foobar"
      name1 = "foobar"
  [metrics.openTelemetry]
    address = "foobar"
    addEntryPointsLabels = true
    addRoutersLabels = true
    addServicesLabels = true
    pushInterval = "42s"
    path = "foobar"
    explicitBoundaries =  [42.0, 42.0]
    insecure = true
    [metrics.openTelemetry.headers]
      name0 = "foobar"
      name1 = "foobar"
    [metrics.openTelemetry.tls]
      ca = "foobar"
      caOptional = true
      cert = "foobar"
      insecureSkipVerify = true
      key = "foobar"
    [metrics.openTelemetry.grpc]

[ping]
  entryPoint = "foobar"
  manualRouting = true
  terminatingStatusCode = 42

[log]
  level = "foobar"
  format = "foobar"
  noColor = true
  filePath = "foobar"
  maxSize = 42
  maxBackups = 42
  maxAge = 42
  compress = true

[accessLog]
  filePath = "foobar"
  format = "foobar"
  bufferingSize = 42
  [accessLog.filters]
    statusCodes = ["foobar", "foobar"]
    retryAttempts = true
    minDuration = "42s"
  [accessLog.fields]
    defaultMode = "foobar"
    [accessLog.fields.names]
      name0 = "foobar"
      name1 = "foobar"
    [accessLog.fields.headers]
      defaultMode = "foobar"
      [accessLog.fields.headers.names]
        name0 = "foobar"
        name1 = "foobar"

[tracing]
  serviceName = "foobar"
  spanNameLimit = 42
  [tracing.jaeger]
    samplingServerURL = "foobar"
    samplingType = "foobar"
    samplingParam = 42.0
    localAgentHostPort = "foobar"
    gen128Bit = true
    propagation = "foobar"
    traceContextHeaderName = "foobar"
    disableAttemptReconnecting = true
    [tracing.jaeger.collector]
      endpoint = "foobar"
      user = "foobar"
      password = "foobar"
  [tracing.zipkin]
    httpEndpoint = "foobar"
    sameSpan = true
    id128Bit = true
    sampleRate = 42.0
  [tracing.datadog]
    localAgentHostPort = "foobar"
<<<<<<< HEAD
=======
    localAgentSocket = "foobar"
    globalTag = "foobar"
>>>>>>> 358f4744
    [tracing.datadog.globalTags]
      tag1 = "foobar"
      tag2 = "foobar"
    debug = true
    prioritySampling = true
    traceIDHeaderName = "foobar"
    parentIDHeaderName = "foobar"
    samplingPriorityHeaderName = "foobar"
    bagagePrefixHeaderName = "foobar"
  [tracing.instana]
    localAgentHost = "foobar"
    localAgentPort = 42
    logLevel = "foobar"
    enableAutoProfile = true
  [tracing.haystack]
    localAgentHost = "foobar"
    localAgentPort = 42
    globalTag = "foobar"
    traceIDHeaderName = "foobar"
    parentIDHeaderName = "foobar"
    spanIDHeaderName = "foobar"
    baggagePrefixHeaderName = "foobar"
  [tracing.elastic]
    serverURL = "foobar"
    secretToken = "foobar"
    serviceEnvironment = "foobar"
  [tracing.openTelemetry]
    address = "foobar"
    insecure = true
    path = "foobar"
    [tracing.openTelemetry.headers]
      name0 = "foobar"
      name1 = "foobar"
    [tracing.openTelemetry.tls]
      ca = "foobar"
      caOptional = true
      cert = "foobar"
      key = "foobar"
      insecureSkipVerify = true
    [tracing.openTelemetry.grpc]

[hostResolver]
  cnameFlattening = true
  resolvConfig = "foobar"
  resolvDepth = 42

[certificatesResolvers]
  [certificatesResolvers.CertificateResolver0]
    [certificatesResolvers.CertificateResolver0.acme]
      email = "foobar"
      caServer = "foobar"
      preferredChain = "foobar"
      storage = "foobar"
      keyType = "foobar"
      certificatesDuration = 42
      [certificatesResolvers.CertificateResolver0.acme.eab]
        kid = "foobar"
        hmacEncoded = "foobar"
      [certificatesResolvers.CertificateResolver0.acme.dnsChallenge]
        provider = "foobar"
        delayBeforeCheck = "42s"
        resolvers = ["foobar", "foobar"]
        disablePropagationCheck = true
      [certificatesResolvers.CertificateResolver0.acme.httpChallenge]
        entryPoint = "foobar"
      [certificatesResolvers.CertificateResolver0.acme.tlsChallenge]
  [certificatesResolvers.CertificateResolver1.tailscale]

[hub]
  [hub.tls]
    insecure = true
    ca = "foobar"
    cert = "foobar"
    key = "foobar"

[experimental]
  kubernetesGateway = true
<<<<<<< HEAD
  hub = true
=======
  http3 = true
>>>>>>> 358f4744
  [experimental.plugins]
    [experimental.plugins.Descriptor0]
      moduleName = "foobar"
      version = "foobar"
    [experimental.plugins.Descriptor1]
      moduleName = "foobar"
      version = "foobar"
  [experimental.localPlugins]
    [experimental.localPlugins.Descriptor0]
      moduleName = "foobar"
    [experimental.localPlugins.Descriptor1]
      moduleName = "foobar"<|MERGE_RESOLUTION|>--- conflicted
+++ resolved
@@ -362,11 +362,7 @@
     sampleRate = 42.0
   [tracing.datadog]
     localAgentHostPort = "foobar"
-<<<<<<< HEAD
-=======
     localAgentSocket = "foobar"
-    globalTag = "foobar"
->>>>>>> 358f4744
     [tracing.datadog.globalTags]
       tag1 = "foobar"
       tag2 = "foobar"
@@ -444,11 +440,7 @@
 
 [experimental]
   kubernetesGateway = true
-<<<<<<< HEAD
-  hub = true
-=======
   http3 = true
->>>>>>> 358f4744
   [experimental.plugins]
     [experimental.plugins.Descriptor0]
       moduleName = "foobar"
