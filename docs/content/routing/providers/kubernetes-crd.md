--- conflicted
+++ resolved
@@ -653,7 +653,7 @@
 
         ```yaml
         ---
-        apiVersion: traefik.containo.us/v1alpha1
+        apiVersion: traefik.io/v1alpha1
         kind: IngressRoute
         metadata:
           name: test.route
@@ -1138,7 +1138,6 @@
       - match: HostSNI(`*`)           # [3]
         priority: 10                  # [4]
         middlewares:
-<<<<<<< HEAD
         - name: middleware1           # [5]
           namespace: default          # [6]
         services:                     # [7]
@@ -1148,42 +1147,19 @@
           proxyProtocol:              # [11]
             version: 1                # [12]
           serversTransport: transport # [13]
-      tls:                            # [14]
-        secretName: supersecret       # [15]
-        options:                      # [16]
-          name: opt                   # [17]
-          namespace: default          # [18]
-        certResolver: foo             # [19]
-        domains:                      # [20]
-        - main: example.net           # [21]
-          sans:                       # [22]
+          nativeLB: true              # [14]
+      tls:                            # [15]
+        secretName: supersecret       # [16]
+        options:                      # [17]
+          name: opt                   # [18]
+          namespace: default          # [19]
+        certResolver: foo             # [20]
+        domains:                      # [21]
+        - main: example.net           # [22]
+          sans:                       # [23]
           - a.example.net
           - b.example.net
-        passthrough: false            # [23]
-=======
-        - name: middleware1         # [5]
-          namespace: default        # [6]
-        services:                   # [7]
-        - name: foo                 # [8]
-          port: 8080                # [9]
-          weight: 10                # [10]
-          terminationDelay: 400     # [11]
-          proxyProtocol:            # [12]
-            version: 1              # [13]
-          nativeLB: true            # [14]
-      tls:                          # [15]
-        secretName: supersecret     # [16]
-        options:                    # [17]
-          name: opt                 # [18]
-          namespace: default        # [19]
-        certResolver: foo           # [20]
-        domains:                    # [21]
-        - main: example.net         # [22]
-          sans:                     # [23]
-          - a.example.net
-          - b.example.net
-        passthrough: false          # [24]
->>>>>>> 358f4744
+        passthrough: false            # [24]
     ```
 
 | Ref  | Attribute                           | Purpose                                                                                                                                                                                                                                                                                                                                                                              |
@@ -1198,36 +1174,20 @@
 | [8]  | `services[n].name`                  | Defines the name of a [Kubernetes service](https://kubernetes.io/docs/concepts/services-networking/service/)                                                                                                                                                                                                                                                                         |
 | [9]  | `services[n].port`                  | Defines the port of a [Kubernetes service](https://kubernetes.io/docs/concepts/services-networking/service/). This can be a reference to a named port.                                                                                                                                                                                                                               |
 | [10] | `services[n].weight`                | Defines the weight to apply to the server load balancing                                                                                                                                                                                                                                                                                                                             |
-<<<<<<< HEAD
 | [11] | `services[n].proxyProtocol`         | Defines the [PROXY protocol](../services/index.md#proxy-protocol) configuration                                                                                                                                                                                                                                                                                                      |
 | [12] | `services[n].proxyProtocol.version` | Defines the [PROXY protocol](../services/index.md#proxy-protocol) version                                                                                                                                                                                                                                                                                                            |
 | [13] | `services[n].serversTransport`      | Defines the reference to a [ServersTransportTCP](#kind-serverstransporttcp). The ServersTransport namespace is assumed to be the [Kubernetes service](https://kubernetes.io/docs/concepts/services-networking/service/) namespace (see [ServersTransport reference](#serverstransport-reference)).                                                                                   |
-| [14] | `tls`                               | Defines [TLS](../routers/index.md#tls_1) certificate configuration                                                                                                                                                                                                                                                                                                                   |
-| [15] | `tls.secretName`                    | Defines the [secret](https://kubernetes.io/docs/concepts/configuration/secret/) name used to store the certificate (in the `IngressRoute` namespace)                                                                                                                                                                                                                                 |
-| [16] | `tls.options`                       | Defines the reference to a [TLSOption](#kind-tlsoption)                                                                                                                                                                                                                                                                                                                              |
-| [17] | `tls.options.name`                  | Defines the [TLSOption](#kind-tlsoption) name                                                                                                                                                                                                                                                                                                                                        |
-| [18] | `tls.options.namespace`             | Defines the [TLSOption](#kind-tlsoption) namespace                                                                                                                                                                                                                                                                                                                                   |
-| [19] | `tls.certResolver`                  | Defines the reference to a [CertResolver](../routers/index.md#certresolver_1)                                                                                                                                                                                                                                                                                                        |
-| [20] | `tls.domains`                       | List of [domains](../routers/index.md#domains_1)                                                                                                                                                                                                                                                                                                                                     |
-| [21] | `tls.domains[n].main`               | Defines the main domain name                                                                                                                                                                                                                                                                                                                                                         |
-| [22] | `tls.domains[n].sans`               | List of SANs (alternative domains)                                                                                                                                                                                                                                                                                                                                                   |
-| [23] | `tls.passthrough`                   | If `true`, delegates the TLS termination to the backend                                                                                                                                                                                                                                                                                                                              |
-=======
-| [11] | `services[n].terminationDelay`      | corresponds to the deadline that the proxy sets, after one of its connected peers indicates it has closed the writing capability of its connection, to close the reading capability as well, hence fully terminating the connection. It is a duration in milliseconds, defaulting to 100. A negative value means an infinite deadline (i.e. the reading capability is never closed). |
-| [12] | `services[n].proxyProtocol`         | Defines the [PROXY protocol](../services/index.md#proxy-protocol) configuration                                                                                                                                                                                                                                                                                                      |
-| [13] | `services[n].proxyProtocol.version` | Defines the [PROXY protocol](../services/index.md#proxy-protocol) version                                                                                                                                                                                                                                                                                                            |
 | [14] | `services[n].nativeLB`              | Controls, when creating the load-balancer, whether the LB's children are directly the pods IPs or if the only child is the Kubernetes Service clusterIP.                                                                                                                                                                                                                             |
 | [15] | `tls`                               | Defines [TLS](../routers/index.md#tls_1) certificate configuration                                                                                                                                                                                                                                                                                                                   |
 | [16] | `tls.secretName`                    | Defines the [secret](https://kubernetes.io/docs/concepts/configuration/secret/) name used to store the certificate (in the `IngressRoute` namespace)                                                                                                                                                                                                                                 |
 | [17] | `tls.options`                       | Defines the reference to a [TLSOption](#kind-tlsoption)                                                                                                                                                                                                                                                                                                                              |
-| [18] | `options.name`                      | Defines the [TLSOption](#kind-tlsoption) name                                                                                                                                                                                                                                                                                                                                        |
-| [19] | `options.namespace`                 | Defines the [TLSOption](#kind-tlsoption) namespace                                                                                                                                                                                                                                                                                                                                   |
+| [18] | `tls.options.name`                  | Defines the [TLSOption](#kind-tlsoption) name                                                                                                                                                                                                                                                                                                                                        |
+| [19] | `tls.options.namespace`             | Defines the [TLSOption](#kind-tlsoption) namespace                                                                                                                                                                                                                                                                                                                                   |
 | [20] | `tls.certResolver`                  | Defines the reference to a [CertResolver](../routers/index.md#certresolver_1)                                                                                                                                                                                                                                                                                                        |
 | [21] | `tls.domains`                       | List of [domains](../routers/index.md#domains_1)                                                                                                                                                                                                                                                                                                                                     |
-| [22] | `domains[n].main`                   | Defines the main domain name                                                                                                                                                                                                                                                                                                                                                         |
-| [23] | `domains[n].sans`                   | List of SANs (alternative domains)                                                                                                                                                                                                                                                                                                                                                   |
+| [22] | `tls.domains[n].main`               | Defines the main domain name                                                                                                                                                                                                                                                                                                                                                         |
+| [23] | `tls.domains[n].sans`               | List of SANs (alternative domains)                                                                                                                                                                                                                                                                                                                                                   |
 | [24] | `tls.passthrough`                   | If `true`, delegates the TLS termination to the backend                                                                                                                                                                                                                                                                                                                              |
->>>>>>> 358f4744
 
 ??? example "Declaring an IngressRouteTCP"
 
@@ -1369,7 +1329,7 @@
 
         ```yaml
         ---
-        apiVersion: traefik.containo.us/v1alpha1
+        apiVersion: traefik.io/v1alpha1
         kind: IngressRouteTCP
         metadata:
           name: test.route
@@ -1614,7 +1574,7 @@
 
         ```yaml
         ---
-        apiVersion: traefik.containo.us/v1alpha1
+        apiVersion: traefik.io/v1alpha1
         kind: IngressRouteUDP
         metadata:
           name: test.route
@@ -1958,7 +1918,7 @@
 !!! info "ServersTransportTCP Attributes"
 
     ```yaml tab="ServersTransportTCP"
-    apiVersion: traefik.containo.us/v1alpha1
+    apiVersion: traefik.io/v1alpha1
     kind: ServersTransportTCP
     metadata:
       name: mytransport
@@ -2007,7 +1967,7 @@
 ??? example "Declaring and referencing a ServersTransportTCP"
 
     ```yaml tab="ServersTransportTCP"
-    apiVersion: traefik.containo.us/v1alpha1
+    apiVersion: traefik.io/v1alpha1
     kind: ServersTransportTCP
     metadata:
       name: mytransport
@@ -2020,7 +1980,7 @@
     ```
     
     ```yaml tab="IngressRouteTCP"
-    apiVersion: traefik.containo.us/v1alpha1
+    apiVersion: traefik.io/v1alpha1
     kind: IngressRouteTCP
     metadata:
       name: testroute
