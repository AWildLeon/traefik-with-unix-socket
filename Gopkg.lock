# This file is autogenerated, do not edit; changes may be undone by the next 'dep ensure'.


[[projects]]
  name = "cloud.google.com/go"
  packages = [
    "compute/metadata",
    "internal"
  ]
  revision = "2e6a95edb1071d750f6d7db777bf66cd2997af6c"
  version = "v0.7.0"

[[projects]]
  branch = "master"
  name = "github.com/ArthurHlt/go-eureka-client"
  packages = ["eureka"]
  revision = "9d0a49cbd39aa3634ae1977e9f519a262b10adaf"

[[projects]]
  branch = "master"
  name = "github.com/ArthurHlt/gominlog"
  packages = ["."]
  revision = "72eebf980f467d3ab3a8b4ddf660f664911ce519"

[[projects]]
  name = "github.com/Azure/azure-sdk-for-go"
  packages = ["arm/dns"]
  revision = "f7bb4db3ea4c73dc58bd284c38ea644a79324be0"

[[projects]]
  branch = "master"
  name = "github.com/Azure/go-ansiterm"
  packages = [
    ".",
    "winterm"
  ]
  revision = "d6e3b3328b783f23731bc4d058875b0371ff8109"

[[projects]]
  name = "github.com/Azure/go-autorest"
  packages = [
    "autorest",
    "autorest/adal",
    "autorest/azure",
    "autorest/date",
    "autorest/to"
  ]
  revision = "f6be1abbb5abd0517522f850dd785990d373da7e"
  version = "v9.0.0"

[[projects]]
  branch = "master"
  name = "github.com/BurntSushi/toml"
  packages = ["."]
  revision = "a368813c5e648fee92e5f6c30e3944ff9d5e8895"

[[projects]]
  branch = "master"
  name = "github.com/BurntSushi/ty"
  packages = [
    ".",
    "fun"
  ]
  revision = "6add9cd6ad42d389d6ead1dde60b4ad71e46fd74"

[[projects]]
  name = "github.com/JamesClonk/vultr"
  packages = ["lib"]
  revision = "2fd0705ce648e602e6c9c57329a174270a4f6688"

[[projects]]
  name = "github.com/Masterminds/semver"
  packages = ["."]
  revision = "59c29afe1a994eacb71c833025ca7acf874bb1da"
  version = "v1.2.2"

[[projects]]
  name = "github.com/Masterminds/sprig"
  packages = ["."]
  revision = "e039e20e500c2c025d9145be375e27cf42a94174"

[[projects]]
  name = "github.com/Microsoft/go-winio"
  packages = ["."]
  revision = "f533f7a102197536779ea3a8cb881d639e21ec5a"
  version = "v0.4.2"

[[projects]]
  branch = "master"
  name = "github.com/NYTimes/gziphandler"
  packages = ["."]
  revision = "289a3b81f5aedc99f8d6eb0f67827c142f1310d8"

[[projects]]
  name = "github.com/Nvveen/Gotty"
  packages = ["."]
  revision = "a8b993ba6abdb0e0c12b0125c603323a71c7790c"
  source = "github.com/ijc25/Gotty"

[[projects]]
  name = "github.com/PuerkitoBio/purell"
  packages = ["."]
  revision = "8a290539e2e8629dbc4e6bad948158f790ec31f4"
  version = "v1.0.0"

[[projects]]
  name = "github.com/PuerkitoBio/urlesc"
  packages = ["."]
  revision = "5bd2802263f21d8788851d5305584c82a5c75d7e"

[[projects]]
  name = "github.com/Shopify/sarama"
  packages = ["."]
  revision = "70f6a705d4a17af059acbc6946fb2bd30762acd7"

[[projects]]
  name = "github.com/VividCortex/gohistogram"
  packages = ["."]
  revision = "51564d9861991fb0ad0f531c99ef602d0f9866e6"
  version = "v1.0.0"

[[projects]]
  branch = "containous-fork"
  name = "github.com/abbot/go-http-auth"
  packages = ["."]
  revision = "65b0cdae8d7fe5c05c7430e055938ef6d24a66c9"
  source = "github.com/containous/go-http-auth"

[[projects]]
  branch = "master"
  name = "github.com/abronan/valkeyrie"
  packages = [
    ".",
    "store",
    "store/boltdb",
    "store/consul",
    "store/etcd/v2",
    "store/etcd/v3",
    "store/zookeeper"
  ]
  revision = "063d875e3c5fd734fa2aa12fac83829f62acfc70"

[[projects]]
  name = "github.com/aokoli/goutils"
  packages = ["."]
  revision = "3391d3790d23d03408670993e957e8f408993c34"
  version = "v1.0.1"

[[projects]]
  name = "github.com/apache/thrift"
  packages = ["lib/go/thrift"]
  revision = "b2a4d4ae21c789b689dd162deb819665567f481c"
  version = "0.10.0"

[[projects]]
  branch = "master"
  name = "github.com/armon/go-proxyproto"
  packages = ["."]
  revision = "48572f11356f1843b694f21a290d4f1006bc5e47"

[[projects]]
  name = "github.com/aws/aws-sdk-go"
  packages = [
    "aws",
    "aws/awserr",
    "aws/awsutil",
    "aws/client",
    "aws/client/metadata",
    "aws/corehandlers",
    "aws/credentials",
    "aws/credentials/ec2rolecreds",
    "aws/credentials/endpointcreds",
    "aws/credentials/stscreds",
    "aws/defaults",
    "aws/ec2metadata",
    "aws/endpoints",
    "aws/request",
    "aws/session",
    "aws/signer/v4",
    "internal/sdkrand",
    "internal/shareddefaults",
    "private/protocol",
    "private/protocol/ec2query",
    "private/protocol/json/jsonutil",
    "private/protocol/jsonrpc",
    "private/protocol/query",
    "private/protocol/query/queryutil",
    "private/protocol/rest",
    "private/protocol/restxml",
    "private/protocol/xml/xmlutil",
    "service/dynamodb",
    "service/dynamodb/dynamodbattribute",
    "service/dynamodb/dynamodbiface",
    "service/ec2",
    "service/ecs",
    "service/route53",
    "service/sts"
  ]
  revision = "f9a6880d84e16e2a37055793e17164a228d637f4"
  version = "v1.13.1"

[[projects]]
  branch = "master"
  name = "github.com/beorn7/perks"
  packages = ["quantile"]
  revision = "4c0e84591b9aa9e6dcfdf3e020114cd81f89d5f9"

[[projects]]
  branch = "master"
  name = "github.com/cenk/backoff"
  packages = ["."]
  revision = "2ea60e5f094469f9e65adb9cd103795b73ae743e"

[[projects]]
  branch = "master"
  name = "github.com/codahale/hdrhistogram"
  packages = ["."]
  revision = "3a0bb77429bd3a61596f5e8a3172445844342120"

[[projects]]
  branch = "master"
  name = "github.com/containerd/continuity"
  packages = ["pathdriver"]
  revision = "b2b946a77f5973f420514090d6f6dd58b08303f0"

[[projects]]
  name = "github.com/containous/flaeg"
  packages = [
    ".",
    "parse"
  ]
  revision = "963366c29a7acc2d6e02f4f9bcf260d5a1cf4968"
  version = "v1.1.1"

[[projects]]
  branch = "master"
  name = "github.com/containous/mux"
  packages = ["."]
  revision = "06ccd3e75091eb659b1d720cda0e16bc7057954c"

[[projects]]
  name = "github.com/containous/staert"
  packages = ["."]
  revision = "cc00c303ccbd2491ddc1dccc9eb7ccadd807557e"
  version = "v3.1.0"

[[projects]]
  name = "github.com/containous/traefik-extra-service-fabric"
  packages = ["."]
  revision = "ca1fb57108293caad285b1c366b763f6c6ab71c9"
  version = "v1.0.5"

[[projects]]
  name = "github.com/coreos/bbolt"
  packages = ["."]
  revision = "32c383e75ce054674c53b5a07e55de85332aee14"

[[projects]]
  name = "github.com/coreos/etcd"
  packages = [
    "auth/authpb",
    "client",
    "clientv3",
    "clientv3/concurrency",
    "etcdserver/api/v3rpc/rpctypes",
    "etcdserver/etcdserverpb",
    "mvcc/mvccpb",
    "pkg/pathutil",
    "pkg/srv",
    "pkg/types",
    "version"
  ]
  revision = "f1d7dd87da3e8feab4aaf675b8e29c6a5ed5f58b"
  version = "v3.2.9"

[[projects]]
  name = "github.com/coreos/go-semver"
  packages = ["semver"]
  revision = "8ab6407b697782a06568d4b7f1db25550ec2e4c6"
  version = "v0.2.0"

[[projects]]
  name = "github.com/coreos/go-systemd"
  packages = ["daemon"]
  revision = "48702e0da86bd25e76cfef347e2adeb434a0d0a6"
  version = "v14"

[[projects]]
  name = "github.com/davecgh/go-spew"
  packages = ["spew"]
  revision = "346938d642f2ec3594ed81d874461961cd0faa76"
  version = "v1.1.0"

[[projects]]
  branch = "master"
  name = "github.com/decker502/dnspod-go"
  packages = ["."]
  revision = "f33a2c6040fc2550a631de7b3a53bddccdcd73fb"

[[projects]]
  name = "github.com/dgrijalva/jwt-go"
  packages = ["."]
  revision = "d2709f9f1f31ebcda9651b03077758c1f3a0018c"
  version = "v3.0.0"

[[projects]]
  name = "github.com/dnsimple/dnsimple-go"
  packages = ["dnsimple"]
  revision = "f2d9b723cc9547d182e24ac2e527ae25d25fc93f"

[[projects]]
  name = "github.com/docker/cli"
  packages = [
    "cli/command/image/build",
    "cli/config",
    "cli/config/configfile",
    "cli/config/credentials",
    "opts"
  ]
  revision = "6b63d7b96a41055baddc3fa71f381c7f60bd5d8e"

[[projects]]
  name = "github.com/docker/distribution"
  packages = [
    ".",
    "context",
    "digestset",
    "reference",
    "registry/api/errcode",
    "registry/api/v2",
    "registry/client",
    "registry/client/auth",
    "registry/client/auth/challenge",
    "registry/client/transport",
    "registry/storage/cache",
    "registry/storage/cache/memory",
    "uuid"
  ]
  revision = "edc3ab29cdff8694dd6feb85cfeb4b5f1b38ed9c"

[[projects]]
  name = "github.com/docker/docker"
  packages = [
    "api",
    "api/types",
    "api/types/blkiodev",
    "api/types/container",
    "api/types/events",
    "api/types/filters",
    "api/types/image",
    "api/types/mount",
    "api/types/network",
    "api/types/registry",
    "api/types/strslice",
    "api/types/swarm",
    "api/types/swarm/runtime",
    "api/types/time",
    "api/types/versions",
    "api/types/volume",
    "builder/dockerignore",
    "builder/remotecontext/git",
    "client",
    "pkg/archive",
    "pkg/fileutils",
    "pkg/homedir",
    "pkg/idtools",
    "pkg/ioutils",
    "pkg/jsonmessage",
    "pkg/longpath",
    "pkg/mount",
    "pkg/namesgenerator",
    "pkg/pools",
    "pkg/progress",
    "pkg/stdcopy",
    "pkg/streamformatter",
    "pkg/stringid",
    "pkg/symlink",
    "pkg/system",
    "pkg/tarsum",
    "pkg/term",
    "pkg/term/windows",
    "pkg/urlutil",
    "registry",
    "registry/resumable"
  ]
  revision = "7848b8beb9d38a98a78b75f78e05f8d2255f9dfe"

[[projects]]
  name = "github.com/docker/docker-credential-helpers"
  packages = [
    "client",
    "credentials",
    "pass"
  ]
  revision = "d68f9aeca33f5fd3f08eeae5e9d175edf4e731d1"
  version = "v0.6.0"

[[projects]]
  name = "github.com/docker/go-connections"
  packages = [
    "nat",
    "sockets",
    "tlsconfig"
  ]
  revision = "3ede32e2033de7505e6500d6c868c2b9ed9f169d"
  version = "v0.3.0"

[[projects]]
  name = "github.com/docker/go-units"
  packages = ["."]
  revision = "9e638d38cf6977a37a8ea0078f3ee75a7cdb2dd1"

[[projects]]
  branch = "master"
  name = "github.com/docker/leadership"
  packages = ["."]
  revision = "a2e096d9fe0af5b4c37dd37aea719bc9c2e5eec6"
  source = "github.com/containous/leadership"

[[projects]]
  branch = "master"
  name = "github.com/docker/libcompose"
  packages = [
    "config",
    "docker",
    "docker/auth",
    "docker/builder",
    "docker/client",
    "docker/container",
    "docker/ctx",
    "docker/image",
    "docker/network",
    "docker/service",
    "docker/volume",
    "labels",
    "logger",
    "lookup",
    "project",
    "project/events",
    "project/options",
    "utils",
    "version",
    "yaml"
  ]
  revision = "57bd716502dcbe1799f026148016022b0f3b989c"

[[projects]]
  name = "github.com/donovanhide/eventsource"
  packages = ["."]
  revision = "b8f31a59085e69dd2678cf51840db2ac625cb741"

[[projects]]
  name = "github.com/eapache/channels"
  packages = ["."]
  revision = "47238d5aae8c0fefd518ef2bee46290909cf8263"
  version = "v1.1.0"

[[projects]]
  name = "github.com/eapache/go-resiliency"
  packages = ["breaker"]
  revision = "b1fe83b5b03f624450823b751b662259ffc6af70"

[[projects]]
  branch = "master"
  name = "github.com/eapache/go-xerial-snappy"
  packages = ["."]
  revision = "bb955e01b9346ac19dc29eb16586c90ded99a98c"

[[projects]]
  name = "github.com/eapache/queue"
  packages = ["."]
  revision = "44cc805cf13205b55f69e14bcb69867d1ae92f98"
  version = "v1.1.0"

[[projects]]
  name = "github.com/edeckers/auroradnsclient"
  packages = [
    ".",
    "records",
    "requests",
    "requests/errors",
    "tokens",
    "zones"
  ]
  revision = "1563e622aaca0a8bb895a448f31d4a430ab97586"
  version = "v1.0.3"

[[projects]]
  branch = "master"
  name = "github.com/elazarl/go-bindata-assetfs"
  packages = ["."]
  revision = "30f82fa23fd844bd5bb1e5f216db87fd77b5eb43"

[[projects]]
  name = "github.com/emicklei/go-restful"
  packages = [
    ".",
    "log"
  ]
  revision = "89ef8af493ab468a45a42bb0d89a06fccdd2fb22"

[[projects]]
  name = "github.com/exoscale/egoscale"
  packages = ["."]
  revision = "e4fedc381fbddb7fef4d7060388a726c6de37c88"
  version = "v0.9.7"

[[projects]]
  name = "github.com/fatih/color"
  packages = ["."]
  revision = "62e9147c64a1ed519147b62a56a14e83e2be02c1"

[[projects]]
  branch = "master"
  name = "github.com/flynn/go-shlex"
  packages = ["."]
  revision = "3f9db97f856818214da2e1057f8ad84803971cff"

[[projects]]
  name = "github.com/gambol99/go-marathon"
  packages = ["."]
  revision = "03b46169666c53b9cc953b875ac5714e5103e064"

[[projects]]
  name = "github.com/ghodss/yaml"
  packages = ["."]
  revision = "73d445a93680fa1a78ae23a5839bad48f32ba1ee"

[[projects]]
  branch = "fork-containous"
  name = "github.com/go-check/check"
  packages = ["."]
  revision = "ca0bf163426aa183d03fd4949101785c0347f273"
  source = "github.com/containous/check"

[[projects]]
  name = "github.com/go-ini/ini"
  packages = ["."]
  revision = "32e4c1e6bc4e7d0d8451aa6b75200d19e37a536a"
  version = "v1.32.0"

[[projects]]
  name = "github.com/go-kit/kit"
  packages = [
    "log",
    "metrics",
    "metrics/dogstatsd",
    "metrics/generic",
    "metrics/influx",
    "metrics/internal/lv",
    "metrics/internal/ratemap",
    "metrics/multi",
    "metrics/statsd",
    "util/conn"
  ]
  revision = "f66b0e13579bfc5a48b9e2a94b1209c107ea1f41"
  version = "v0.3.0"

[[projects]]
  name = "github.com/go-logfmt/logfmt"
  packages = ["."]
  revision = "390ab7935ee28ec6b286364bba9b4dd6410cb3d5"
  version = "v0.3.0"

[[projects]]
  name = "github.com/go-openapi/jsonpointer"
  packages = ["."]
  revision = "46af16f9f7b149af66e5d1bd010e3574dc06de98"

[[projects]]
  name = "github.com/go-openapi/jsonreference"
  packages = ["."]
  revision = "13c6e3589ad90f49bd3e3bbe2c2cb3d7a4142272"

[[projects]]
  name = "github.com/go-openapi/spec"
  packages = ["."]
  revision = "6aced65f8501fe1217321abf0749d354824ba2ff"

[[projects]]
  name = "github.com/go-openapi/swag"
  packages = ["."]
  revision = "1d0bd113de87027671077d3c71eb3ac5d7dbba72"

[[projects]]
  name = "github.com/go-stack/stack"
  packages = ["."]
  revision = "54be5f394ed2c3e19dac9134a40a95ba5a017f7b"
  version = "v1.5.4"

[[projects]]
  name = "github.com/gogo/protobuf"
  packages = [
    "proto",
    "sortkeys"
  ]
  revision = "909568be09de550ed094403c2bf8a261b5bb730a"
  version = "v0.3"

[[projects]]
  name = "github.com/golang/glog"
  packages = ["."]
  revision = "44145f04b68cf362d9c4df2182967c2275eaefed"

[[projects]]
  name = "github.com/golang/protobuf"
  packages = [
    "proto",
    "ptypes",
    "ptypes/any",
    "ptypes/duration",
    "ptypes/timestamp"
  ]
  revision = "4bd1920723d7b7c925de087aa32e2187708897f7"

[[projects]]
  branch = "master"
  name = "github.com/golang/snappy"
  packages = ["."]
  revision = "553a641470496b2327abcac10b36396bd98e45c9"

[[projects]]
  branch = "master"
  name = "github.com/google/btree"
  packages = ["."]
  revision = "e89373fe6b4a7413d7acd6da1725b83ef713e6e4"

[[projects]]
  name = "github.com/google/go-github"
  packages = ["github"]
  revision = "fe7d11f8add400587b6718d9f39a62e42cb04c28"

[[projects]]
  branch = "master"
  name = "github.com/google/go-querystring"
  packages = ["query"]
  revision = "53e6ce116135b80d037921a7fdd5138cf32d7a8a"

[[projects]]
  name = "github.com/google/gofuzz"
  packages = ["."]
  revision = "bbcb9da2d746f8bdbd6a936686a0a6067ada0ec5"

[[projects]]
  name = "github.com/googleapis/gax-go"
  packages = ["."]
  revision = "9af46dd5a1713e8b5cd71106287eba3cefdde50b"

[[projects]]
  name = "github.com/googleapis/gnostic"
  packages = [
    "OpenAPIv2",
    "compiler",
    "extensions"
  ]
  revision = "ee43cbb60db7bd22502942cccbc39059117352ab"
  version = "v0.1.0"

[[projects]]
  name = "github.com/gorilla/context"
  packages = ["."]
  revision = "215affda49addc4c8ef7e2534915df2c8c35c6cd"

[[projects]]
  name = "github.com/gorilla/mux"
  packages = ["."]
  revision = "e444e69cbd2e2e3e0749a2f3c717cec491552bbf"

[[projects]]
  name = "github.com/gorilla/websocket"
  packages = ["."]
  revision = "a69d9f6de432e2c6b296a947d8a5ee88f68522cf"

[[projects]]
  name = "github.com/gravitational/trace"
  packages = ["."]
  revision = "0bd13642feb8f57acc0d8e3a568edc34e05a74b9"
  version = "1.1.3"

[[projects]]
  branch = "master"
  name = "github.com/gregjones/httpcache"
  packages = [
    ".",
    "diskcache"
  ]
  revision = "2bcd89a1743fd4b373f7370ce8ddc14dfbd18229"

[[projects]]
  name = "github.com/hashicorp/consul"
  packages = ["api"]
  revision = "9a494b5fb9c86180a5702e29c485df1507a47198"
  version = "v1.0.6"

[[projects]]
  name = "github.com/hashicorp/go-cleanhttp"
  packages = ["."]
  revision = "3573b8b52aa7b37b9358d966a898feb387f62437"

[[projects]]
  branch = "master"
  name = "github.com/hashicorp/go-rootcerts"
  packages = ["."]
  revision = "6bb64b370b90e7ef1fa532be9e591a81c3493e00"

[[projects]]
  name = "github.com/hashicorp/go-version"
  packages = ["."]
  revision = "03c5bf6be031b6dd45afec16b1cf94fc8938bc77"

[[projects]]
  branch = "master"
  name = "github.com/hashicorp/golang-lru"
  packages = [
    ".",
    "simplelru"
  ]
  revision = "0fb14efe8c47ae851c0034ed7a448854d3d34cf3"

[[projects]]
  name = "github.com/hashicorp/serf"
  packages = ["coordinate"]
  revision = "19f2c401e122352c047a84d6584dd51e2fb8fcc4"

[[projects]]
  name = "github.com/huandu/xstrings"
  packages = ["."]
  revision = "3959339b333561bf62a38b424fd41517c2c90f40"

[[projects]]
  name = "github.com/imdario/mergo"
  packages = ["."]
  revision = "7fe0c75c13abdee74b09fcacef5ea1c6bba6a874"
  version = "0.2.4"

[[projects]]
  name = "github.com/influxdata/influxdb"
  packages = [
    "client/v2",
    "models",
    "pkg/escape"
  ]
  revision = "2d474a3089bcfce6b472779be9470a1f0ef3d5e4"
  version = "v1.3.7"

[[projects]]
  branch = "master"
  name = "github.com/jjcollinge/servicefabric"
  packages = ["."]
  revision = "8026935326c842b71dee8e2329c1fda41a7a92f4"

[[projects]]
  name = "github.com/jmespath/go-jmespath"
  packages = ["."]
  revision = "0b12d6b5"

[[projects]]
  name = "github.com/jonboulle/clockwork"
  packages = ["."]
  revision = "72f9bd7c4e0c2a40055ab3d0f09654f730cce982"

[[projects]]
  name = "github.com/json-iterator/go"
  packages = ["."]
  revision = "28452fcdec4e44348d2af0d91d1e9e38da3a9e0a"
  version = "1.0.5"

[[projects]]
  name = "github.com/juju/ratelimit"
  packages = ["."]
  revision = "59fac5042749a5afb9af70e813da1dd5474f0167"
  version = "1.0.1"

[[projects]]
  branch = "master"
  name = "github.com/kr/logfmt"
  packages = ["."]
  revision = "b84e30acd515aadc4b783ad4ff83aff3299bdfe0"

[[projects]]
  branch = "master"
  name = "github.com/libkermit/compose"
  packages = [
    ".",
    "check"
  ]
  revision = "c04e39c026ad1c76c027d6780150c8f7dec0a610"

[[projects]]
  branch = "master"
  name = "github.com/libkermit/docker"
  packages = ["."]
  revision = "e6674d32b80712b563ed8a0187af2bc93448b82f"

[[projects]]
  branch = "master"
  name = "github.com/libkermit/docker-check"
  packages = ["."]
  revision = "1113af38e5916529ad7317b0fe12e273e6e92af5"

[[projects]]
  name = "github.com/mailgun/minheap"
  packages = ["."]
  revision = "7c28d80e2ada649fc8ab1a37b86d30a2633bd47c"

[[projects]]
  branch = "master"
  name = "github.com/mailgun/multibuf"
  packages = ["."]
  revision = "565402cd71fbd9c12aa7e295324ea357e970a61e"

[[projects]]
  name = "github.com/mailgun/timetools"
  packages = ["."]
  revision = "7e6055773c5137efbeb3bd2410d705fe10ab6bfd"

[[projects]]
  branch = "master"
  name = "github.com/mailgun/ttlmap"
  packages = ["."]
  revision = "c1c17f74874f2a5ea48bfb06b5459d4ef2689749"

[[projects]]
  name = "github.com/mailru/easyjson"
  packages = [
    "buffer",
    "jlexer",
    "jwriter"
  ]
  revision = "d5b7844b561a7bc640052f1b935f7b800330d7e0"

[[projects]]
  name = "github.com/mattn/go-colorable"
  packages = ["."]
  revision = "5411d3eea5978e6cdc258b30de592b60df6aba96"

[[projects]]
  name = "github.com/mattn/go-isatty"
  packages = ["."]
  revision = "57fdcb988a5c543893cc61bce354a6e24ab70022"

[[projects]]
  name = "github.com/mattn/go-shellwords"
  packages = ["."]
  revision = "02e3cf038dcea8290e44424da473dd12be796a8a"
  version = "v1.0.3"

[[projects]]
  branch = "master"
  name = "github.com/matttproud/golang_protobuf_extensions"
  packages = ["pbutil"]
  revision = "c12348ce28de40eed0136aa2b644d0ee0650e56c"

[[projects]]
  name = "github.com/mesos/mesos-go"
  packages = [
    "detector",
    "detector/zoo",
    "mesosproto",
    "mesosutil",
    "upid"
  ]
  revision = "068d5470506e3780189fe607af40892814197c5e"

[[projects]]
  branch = "master"
  name = "github.com/mesosphere/mesos-dns"
  packages = [
    "detect",
    "errorutil",
    "logging",
    "models",
    "records",
    "records/labels",
    "records/state",
    "util"
  ]
  revision = "b47dc4c19f215e98da687b15b4c64e70f629bea5"
  source = "https://github.com/containous/mesos-dns.git"

[[projects]]
  name = "github.com/miekg/dns"
  packages = ["."]
  revision = "8060d9f51305bbe024b99679454e62f552cd0b0b"

[[projects]]
  branch = "master"
  name = "github.com/mitchellh/copystructure"
  packages = ["."]
  revision = "d23ffcb85de31694d6ccaa23ccb4a03e55c1303f"

[[projects]]
  branch = "master"
  name = "github.com/mitchellh/go-homedir"
  packages = ["."]
  revision = "b8bc1bf767474819792c23f32d8286a45736f1c6"

[[projects]]
  branch = "master"
  name = "github.com/mitchellh/hashstructure"
  packages = ["."]
  revision = "2bca23e0e452137f789efbc8610126fd8b94f73b"

[[projects]]
  branch = "master"
  name = "github.com/mitchellh/mapstructure"
  packages = ["."]
  revision = "b4575eea38cca1123ec2dc90c26529b5c5acfcff"

[[projects]]
  branch = "master"
  name = "github.com/mitchellh/reflectwalk"
  packages = ["."]
  revision = "63d60e9d0dbc60cf9164e6510889b0db6683d98c"

[[projects]]
  name = "github.com/mvdan/xurls"
  packages = ["."]
  revision = "db96455566f05ffe42bd6ac671f05eeb1152b45d"

[[projects]]
  branch = "master"
  name = "github.com/ogier/pflag"
  packages = ["."]
  revision = "45c278ab3607870051a2ea9040bb85fcb8557481"

[[projects]]
  name = "github.com/opencontainers/go-digest"
  packages = ["."]
  revision = "a6d0ee40d4207ea02364bd3b9e8e77b9159ba1eb"

[[projects]]
  name = "github.com/opencontainers/image-spec"
  packages = [
    "specs-go",
    "specs-go/v1"
  ]
  revision = "f03dbe35d449c54915d235f1a3cf8f585a24babe"

[[projects]]
  name = "github.com/opencontainers/runc"
  packages = [
    "libcontainer/system",
    "libcontainer/user"
  ]
  revision = "b6b70e53451794e8333e9b602cc096b47a20bd0f"

[[projects]]
  branch = "master"
  name = "github.com/opentracing-contrib/go-observer"
  packages = ["."]
  revision = "a52f2342449246d5bcc273e65cbdcfa5f7d6c63c"

[[projects]]
  name = "github.com/opentracing/opentracing-go"
  packages = [
    ".",
    "ext",
    "log"
  ]
  revision = "1949ddbfd147afd4d964a9f00b24eb291e0e7c38"
  version = "v1.0.2"

[[projects]]
  name = "github.com/openzipkin/zipkin-go-opentracing"
  packages = [
    ".",
    "flag",
    "thrift/gen-go/scribe",
    "thrift/gen-go/zipkincore",
    "types",
    "wire"
  ]
  revision = "1f5c07e90700ae93ddcba0c7af7d9c7201646ccc"

[[projects]]
  name = "github.com/ovh/go-ovh"
  packages = ["ovh"]
  revision = "4b1fea467323b74c5f462f0947f402b428ca0626"

[[projects]]
  branch = "master"
  name = "github.com/petar/GoLLRB"
  packages = ["llrb"]
  revision = "53be0d36a84c2a886ca057d34b6aa4468df9ccb4"

[[projects]]
  name = "github.com/peterbourgon/diskv"
  packages = ["."]
  revision = "5f041e8faa004a95c88a202771f4cc3e991971e6"
  version = "v2.0.1"

[[projects]]
  name = "github.com/pierrec/lz4"
  packages = ["."]
  revision = "08c27939df1bd95e881e2c2367a749964ad1fceb"
  version = "v1.0.1"

[[projects]]
  branch = "master"
  name = "github.com/pierrec/xxHash"
  packages = ["xxHash32"]
  revision = "a0006b13c722f7f12368c00a3d3c2ae8a999a0c6"

[[projects]]
  name = "github.com/pkg/errors"
  packages = ["."]
  revision = "c605e284fe17294bda444b34710735b29d1a9d90"

[[projects]]
  name = "github.com/pmezard/go-difflib"
  packages = ["difflib"]
  revision = "792786c7400a136282c1664665ae0a8db921c6c2"
  version = "v1.0.0"

[[projects]]
  name = "github.com/prometheus/client_golang"
  packages = [
    "prometheus",
    "prometheus/promhttp"
  ]
  revision = "08fd2e12372a66e68e30523c7642e0cbc3e4fbde"

[[projects]]
  name = "github.com/prometheus/client_model"
  packages = ["go"]
  revision = "6f3806018612930941127f2a7c6c453ba2c527d2"

[[projects]]
  name = "github.com/prometheus/common"
  packages = [
    "expfmt",
    "internal/bitbucket.org/ww/goautoneg",
    "model"
  ]
  revision = "49fee292b27bfff7f354ee0f64e1bc4850462edf"

[[projects]]
  name = "github.com/prometheus/procfs"
  packages = [
    ".",
    "xfs"
  ]
  revision = "a1dba9ce8baed984a2495b658c82687f8157b98f"

[[projects]]
  name = "github.com/rancher/go-rancher"
  packages = ["v2"]
  revision = "52e2f489534007ae843065468c5a1920d542afa4"

[[projects]]
  branch = "containous-fork"
  name = "github.com/rancher/go-rancher-metadata"
  packages = ["metadata"]
  revision = "e937e8308985dfd3bc157cc8a284454f0cbf4fef"
  source = "github.com/containous/go-rancher-metadata"

[[projects]]
  name = "github.com/rcrowley/go-metrics"
  packages = ["."]
  revision = "1f30fe9094a513ce4c700b9a54458bbb0c96996c"

[[projects]]
  branch = "master"
  name = "github.com/ryanuber/go-glob"
  packages = ["."]
  revision = "256dc444b735e061061cf46c809487313d5b0065"

[[projects]]
  name = "github.com/samuel/go-zookeeper"
  packages = ["zk"]
  revision = "1d7be4effb13d2d908342d349d71a284a7542693"

[[projects]]
  name = "github.com/satori/go.uuid"
  packages = ["."]
  revision = "879c5887cd475cd7864858769793b2ceb0d44feb"
  version = "v1.1.0"

[[projects]]
  name = "github.com/sirupsen/logrus"
  packages = ["."]
  revision = "d682213848ed68c0a260ca37d6dd5ace8423f5ba"
  version = "v1.0.4"

[[projects]]
  name = "github.com/spf13/pflag"
  packages = ["."]
  revision = "cb88ea77998c3f024757528e3305022ab50b43be"

[[projects]]
  name = "github.com/stretchr/objx"
  packages = ["."]
  revision = "facf9a85c22f48d2f52f2380e4efce1768749a89"
  version = "v0.1"

[[projects]]
  name = "github.com/stretchr/testify"
  packages = [
    "assert",
    "mock",
    "require"
  ]
  revision = "12b6f73e6084dad08a7c6e575284b177ecafbc71"
  version = "v1.2.1"

[[projects]]
  branch = "master"
  name = "github.com/stvp/go-udp-testing"
  packages = ["."]
  revision = "c4434f09ec131ecf30f986d5dcb1636508bfa49a"

[[projects]]
  name = "github.com/thoas/stats"
  packages = ["."]
  revision = "152b5d051953fdb6e45f14b6826962aadc032324"

[[projects]]
  branch = "master"
  name = "github.com/timewasted/linode"
  packages = [
    ".",
    "dns"
  ]
  revision = "37e84520dcf74488f67654f9c775b9752c232dc1"

[[projects]]
  name = "github.com/tv42/zbase32"
  packages = ["."]
  revision = "03389da7e0bf9844767f82690f4d68fc097a1306"

[[projects]]
  name = "github.com/uber/jaeger-client-go"
  packages = [
    ".",
    "config",
    "internal/spanlog",
    "log",
    "rpcmetrics",
    "thrift-gen/agent",
    "thrift-gen/jaeger",
    "thrift-gen/sampling",
    "thrift-gen/zipkincore",
    "utils"
  ]
  revision = "3e3870040def0ebdaf65a003863fa64f5cb26139"
  version = "v2.9.0"

[[projects]]
  name = "github.com/uber/jaeger-lib"
  packages = ["metrics"]
  revision = "3b2a9ad2a045881ab7a0f81d465be54c8292ee4f"
  version = "v1.1.0"

[[projects]]
  name = "github.com/ugorji/go"
  packages = ["codec"]
  revision = "ea9cd21fa0bc41ee4bdd50ac7ed8cbc7ea2ed960"

[[projects]]
  name = "github.com/unrolled/render"
  packages = ["."]
  revision = "50716a0a853771bb36bfce61a45cdefdb98c2e6e"

[[projects]]
  name = "github.com/unrolled/secure"
  packages = ["."]
  revision = "824e85271811af89640ea25620c67f6c2eed987e"

[[projects]]
  name = "github.com/urfave/negroni"
  packages = ["."]
  revision = "490e6a555d47ca891a89a150d0c1ef3922dfffe9"

[[projects]]
  name = "github.com/vdemeester/shakers"
  packages = ["."]
  revision = "24d7f1d6a71aa5d9cbe7390e4afb66b7eef9e1b3"
  version = "v0.1.0"

[[projects]]
  branch = "master"
  name = "github.com/vulcand/oxy"
  packages = [
    "buffer",
    "cbreaker",
    "connlimit",
    "forward",
    "memmetrics",
    "ratelimit",
    "roundrobin",
    "utils"
  ]
  revision = "dacf34285ce530b272e9fe04d2f45f52e6374e36"

[[projects]]
  name = "github.com/vulcand/predicate"
  packages = ["."]
  revision = "939c094524d124c55fa8afe0e077701db4a865e2"
  version = "v1.0.0"

[[projects]]
  branch = "master"
  name = "github.com/xeipuuv/gojsonpointer"
  packages = ["."]
  revision = "6fe8760cad3569743d51ddbb243b26f8456742dc"

[[projects]]
  branch = "master"
  name = "github.com/xeipuuv/gojsonreference"
  packages = ["."]
  revision = "e02fc20de94c78484cd5ffb007f8af96be030a45"

[[projects]]
  name = "github.com/xeipuuv/gojsonschema"
  packages = ["."]
  revision = "0c8571ac0ce161a5feb57375a9cdf148c98c0f70"

[[projects]]
  branch = "master"
  name = "github.com/xenolf/lego"
  packages = [
    "acme",
    "providers/dns",
    "providers/dns/auroradns",
    "providers/dns/azure",
    "providers/dns/cloudflare",
    "providers/dns/cloudxns",
    "providers/dns/digitalocean",
    "providers/dns/dnsimple",
    "providers/dns/dnsmadeeasy",
    "providers/dns/dnspod",
    "providers/dns/dyn",
    "providers/dns/exoscale",
    "providers/dns/gandi",
    "providers/dns/gandiv5",
    "providers/dns/godaddy",
    "providers/dns/googlecloud",
    "providers/dns/linode",
    "providers/dns/namecheap",
    "providers/dns/ns1",
    "providers/dns/otc",
    "providers/dns/ovh",
    "providers/dns/pdns",
    "providers/dns/rackspace",
    "providers/dns/rfc2136",
    "providers/dns/route53",
    "providers/dns/vultr"
  ]
  revision = "06a8e7c475c03ef8d4773284ac63357d2810601b"

[[projects]]
  branch = "master"
  name = "golang.org/x/crypto"
  packages = [
    "bcrypt",
    "blowfish",
    "ocsp",
    "pbkdf2",
    "scrypt",
    "ssh/terminal"
  ]
  revision = "13931e22f9e72ea58bb73048bc752b48c6d4d4ac"

[[projects]]
  branch = "master"
  name = "golang.org/x/net"
  packages = [
    "context",
    "context/ctxhttp",
    "http2",
    "http2/hpack",
    "idna",
    "internal/timeseries",
    "lex/httplex",
    "proxy",
    "trace",
    "websocket"
  ]
  revision = "5ccada7d0a7ba9aeb5d3aca8d3501b4c2a509fec"

[[projects]]
  name = "golang.org/x/oauth2"
  packages = [
    ".",
    "google",
    "internal",
    "jws",
    "jwt"
  ]
  revision = "7fdf09982454086d5570c7db3e11f360194830ca"

[[projects]]
  branch = "master"
  name = "golang.org/x/sys"
  packages = [
    "unix",
    "windows"
  ]
  revision = "fff93fa7cd278d84afc205751523809c464168ab"

[[projects]]
  name = "golang.org/x/text"
  packages = [
    "cases",
    "internal",
    "internal/gen",
    "internal/tag",
    "internal/triegen",
    "internal/ucd",
    "language",
    "runes",
    "secure/bidirule",
    "secure/precis",
    "transform",
    "unicode/bidi",
    "unicode/cldr",
    "unicode/norm",
    "unicode/rangetable",
    "width"
  ]
  revision = "4ee4af566555f5fbe026368b75596286a312663a"

[[projects]]
  name = "golang.org/x/time"
  packages = ["rate"]
  revision = "8be79e1e0910c292df4e79c241bb7e8f7e725959"

[[projects]]
  name = "google.golang.org/api"
  packages = [
    "dns/v1",
    "gensupport",
    "googleapi",
    "googleapi/internal/uritemplates"
  ]
  revision = "1575df15c1bb8b18ad4d9bc5ca495cc85b0764fe"

[[projects]]
  name = "google.golang.org/appengine"
  packages = [
    ".",
    "internal",
    "internal/app_identity",
    "internal/base",
    "internal/datastore",
    "internal/log",
    "internal/modules",
    "internal/remote_api",
    "internal/urlfetch",
    "urlfetch"
  ]
  revision = "4f7eeb5305a4ba1966344836ba4af9996b7b4e05"

[[projects]]
  name = "google.golang.org/genproto"
  packages = ["googleapis/rpc/status"]
  revision = "09f6ed296fc66555a25fe4ce95173148778dfa85"

[[projects]]
  name = "google.golang.org/grpc"
  packages = [
    ".",
    "codes",
    "connectivity",
    "credentials",
    "grpclb/grpc_lb_v1",
    "grpclog",
    "internal",
    "keepalive",
    "metadata",
    "naming",
    "peer",
    "stats",
    "status",
    "tap",
    "transport"
  ]
  revision = "b3ddf786825de56a4178401b7e174ee332173b66"
  version = "v1.5.2"

[[projects]]
  name = "gopkg.in/fsnotify.v1"
  packages = ["."]
  revision = "629574ca2a5df945712d3079857300b5e4da0236"
  version = "v1.4.2"

[[projects]]
  name = "gopkg.in/inf.v0"
  packages = ["."]
  revision = "3887ee99ecf07df5b447e9b00d9c0b2adaa9f3e4"
  version = "v0.9.0"

[[projects]]
  name = "gopkg.in/ini.v1"
  packages = ["."]
  revision = "5b3e00af70a9484542169a976dcab8d03e601a17"
  version = "v1.30.0"

[[projects]]
  name = "gopkg.in/ns1/ns1-go.v2"
  packages = [
    "rest",
    "rest/model/account",
    "rest/model/data",
    "rest/model/dns",
    "rest/model/filter",
    "rest/model/monitor"
  ]
  revision = "c563826f4cbef9c11bebeb9f20a3f7afe9c1e2f4"

[[projects]]
  name = "gopkg.in/square/go-jose.v1"
  packages = [
    ".",
    "cipher",
    "json"
  ]
  revision = "aa2e30fdd1fe9dd3394119af66451ae790d50e0d"
  version = "v1.1.0"

[[projects]]
  name = "gopkg.in/yaml.v2"
  packages = ["."]
  revision = "53feefa2559fb8dfa8d81baad31be332c97d6c77"

[[projects]]
  name = "k8s.io/api"
  packages = [
    "admissionregistration/v1alpha1",
    "admissionregistration/v1beta1",
    "apps/v1",
    "apps/v1beta1",
    "apps/v1beta2",
    "authentication/v1",
    "authentication/v1beta1",
    "authorization/v1",
    "authorization/v1beta1",
    "autoscaling/v1",
    "autoscaling/v2beta1",
    "batch/v1",
    "batch/v1beta1",
    "batch/v2alpha1",
    "certificates/v1beta1",
    "core/v1",
    "events/v1beta1",
    "extensions/v1beta1",
    "networking/v1",
    "policy/v1beta1",
    "rbac/v1",
    "rbac/v1alpha1",
    "rbac/v1beta1",
    "scheduling/v1alpha1",
    "settings/v1alpha1",
    "storage/v1",
    "storage/v1alpha1",
    "storage/v1beta1"
  ]
  revision = "af4bc157c3a209798fc897f6d4aaaaeb6c2e0d6a"
  version = "kubernetes-1.9.0"

[[projects]]
  name = "k8s.io/apimachinery"
  packages = [
    "pkg/api/errors",
    "pkg/api/meta",
    "pkg/api/resource",
    "pkg/apis/meta/internalversion",
    "pkg/apis/meta/v1",
    "pkg/apis/meta/v1/unstructured",
    "pkg/apis/meta/v1alpha1",
    "pkg/conversion",
    "pkg/conversion/queryparams",
    "pkg/fields",
    "pkg/labels",
    "pkg/runtime",
    "pkg/runtime/schema",
    "pkg/runtime/serializer",
    "pkg/runtime/serializer/json",
    "pkg/runtime/serializer/protobuf",
    "pkg/runtime/serializer/recognizer",
    "pkg/runtime/serializer/streaming",
    "pkg/runtime/serializer/versioning",
    "pkg/selection",
    "pkg/types",
    "pkg/util/cache",
    "pkg/util/clock",
    "pkg/util/diff",
    "pkg/util/errors",
    "pkg/util/framer",
    "pkg/util/intstr",
    "pkg/util/json",
    "pkg/util/net",
    "pkg/util/runtime",
    "pkg/util/sets",
    "pkg/util/validation",
    "pkg/util/validation/field",
    "pkg/util/wait",
    "pkg/util/yaml",
    "pkg/version",
    "pkg/watch",
    "third_party/forked/golang/reflect"
  ]
  revision = "180eddb345a5be3a157cea1c624700ad5bd27b8f"
  version = "kubernetes-1.9.0"

[[projects]]
  name = "k8s.io/client-go"
  packages = [
    "discovery",
    "kubernetes",
    "kubernetes/scheme",
    "kubernetes/typed/admissionregistration/v1alpha1",
    "kubernetes/typed/admissionregistration/v1beta1",
    "kubernetes/typed/apps/v1",
    "kubernetes/typed/apps/v1beta1",
    "kubernetes/typed/apps/v1beta2",
    "kubernetes/typed/authentication/v1",
    "kubernetes/typed/authentication/v1beta1",
    "kubernetes/typed/authorization/v1",
    "kubernetes/typed/authorization/v1beta1",
    "kubernetes/typed/autoscaling/v1",
    "kubernetes/typed/autoscaling/v2beta1",
    "kubernetes/typed/batch/v1",
    "kubernetes/typed/batch/v1beta1",
    "kubernetes/typed/batch/v2alpha1",
    "kubernetes/typed/certificates/v1beta1",
    "kubernetes/typed/core/v1",
    "kubernetes/typed/events/v1beta1",
    "kubernetes/typed/extensions/v1beta1",
    "kubernetes/typed/networking/v1",
    "kubernetes/typed/policy/v1beta1",
    "kubernetes/typed/rbac/v1",
    "kubernetes/typed/rbac/v1alpha1",
    "kubernetes/typed/rbac/v1beta1",
    "kubernetes/typed/scheduling/v1alpha1",
    "kubernetes/typed/settings/v1alpha1",
    "kubernetes/typed/storage/v1",
    "kubernetes/typed/storage/v1alpha1",
    "kubernetes/typed/storage/v1beta1",
    "pkg/version",
    "rest",
    "rest/watch",
    "tools/cache",
    "tools/clientcmd/api",
    "tools/metrics",
    "tools/pager",
    "tools/reference",
    "transport",
    "util/buffer",
    "util/cert",
    "util/flowcontrol",
    "util/integer"
  ]
  revision = "78700dec6369ba22221b72770783300f143df150"
  version = "v6.0.0"

[[projects]]
  branch = "master"
  name = "k8s.io/kube-openapi"
  packages = ["pkg/common"]
  revision = "275e2ce91dec4c05a4094a7b1daee5560b555ac9"

[solve-meta]
  analyzer-name = "dep"
  analyzer-version = 1
<<<<<<< HEAD
  inputs-digest = "b31bcfd5f1894d3ce3c0468cd7273f89c759fc384254de74548c5cbe219c23e9"
=======
  inputs-digest = "7122deb7b2056ecfa444c5fb64437c1b0723afae528a331c4b032b841039383b"
>>>>>>> 422109b8
  solver-name = "gps-cdcl"
  solver-version = 1<|MERGE_RESOLUTION|>--- conflicted
+++ resolved
@@ -1564,10 +1564,6 @@
 [solve-meta]
   analyzer-name = "dep"
   analyzer-version = 1
-<<<<<<< HEAD
   inputs-digest = "b31bcfd5f1894d3ce3c0468cd7273f89c759fc384254de74548c5cbe219c23e9"
-=======
-  inputs-digest = "7122deb7b2056ecfa444c5fb64437c1b0723afae528a331c4b032b841039383b"
->>>>>>> 422109b8
   solver-name = "gps-cdcl"
   solver-version = 1