package server

import (
	"bufio"
	"crypto/tls"
	"crypto/x509"
	"net/http"
	"testing"
	"time"

	"github.com/quic-go/quic-go"
	"github.com/stretchr/testify/assert"
	"github.com/stretchr/testify/require"
	"github.com/traefik/traefik/v3/pkg/config/static"
	tcprouter "github.com/traefik/traefik/v3/pkg/server/router/tcp"
	"github.com/traefik/traefik/v3/pkg/types"
)

// LocalhostCert is a PEM-encoded TLS cert with SAN IPs
// "127.0.0.1" and "[::1]", expiring at Jan 29 16:00:00 2084 GMT.
// generated from src/crypto/tls:
// go run generate_cert.go  --rsa-bits 2048 --host 127.0.0.1,::1,example.com --ca --start-date "Jan 1 00:00:00 1970" --duration=1000000h
var (
	localhostCert = types.FileOrContent(`-----BEGIN CERTIFICATE-----
MIIDOTCCAiGgAwIBAgIQSRJrEpBGFc7tNb1fb5pKFzANBgkqhkiG9w0BAQsFADAS
MRAwDgYDVQQKEwdBY21lIENvMCAXDTcwMDEwMTAwMDAwMFoYDzIwODQwMTI5MTYw
MDAwWjASMRAwDgYDVQQKEwdBY21lIENvMIIBIjANBgkqhkiG9w0BAQEFAAOCAQ8A
MIIBCgKCAQEA6Gba5tHV1dAKouAaXO3/ebDUU4rvwCUg/CNaJ2PT5xLD4N1Vcb8r
bFSW2HXKq+MPfVdwIKR/1DczEoAGf/JWQTW7EgzlXrCd3rlajEX2D73faWJekD0U
aUgz5vtrTXZ90BQL7WvRICd7FlEZ6FPOcPlumiyNmzUqtwGhO+9ad1W5BqJaRI6P
YfouNkwR6Na4TzSj5BrqUfP0FwDizKSJ0XXmh8g8G9mtwxOSN3Ru1QFc61Xyeluk
POGKBV/q6RBNklTNe0gI8usUMlYyoC7ytppNMW7X2vodAelSu25jgx2anj9fDVZu
h7AXF5+4nJS4AAt0n1lNY7nGSsdZas8PbQIDAQABo4GIMIGFMA4GA1UdDwEB/wQE
AwICpDATBgNVHSUEDDAKBggrBgEFBQcDATAPBgNVHRMBAf8EBTADAQH/MB0GA1Ud
DgQWBBStsdjh3/JCXXYlQryOrL4Sh7BW5TAuBgNVHREEJzAlggtleGFtcGxlLmNv
bYcEfwAAAYcQAAAAAAAAAAAAAAAAAAAAATANBgkqhkiG9w0BAQsFAAOCAQEAxWGI
5NhpF3nwwy/4yB4i/CwwSpLrWUa70NyhvprUBC50PxiXav1TeDzwzLx/o5HyNwsv
cxv3HdkLW59i/0SlJSrNnWdfZ19oTcS+6PtLoVyISgtyN6DpkKpdG1cOkW3Cy2P2
+tK/tKHRP1Y/Ra0RiDpOAmqn0gCOFGz8+lqDIor/T7MTpibL3IxqWfPrvfVRHL3B
grw/ZQTTIVjjh4JBSW3WyWgNo/ikC1lrVxzl4iPUGptxT36Cr7Zk2Bsg0XqwbOvK
5d+NTDREkSnUbie4GeutujmX3Dsx88UiV6UY/4lHJa6I5leHUNOHahRbpbWeOfs/
WkBKOclmOV2xlTVuPw==
-----END CERTIFICATE-----`)

	// LocalhostKey is the private key for localhostCert.
	localhostKey = types.FileOrContent(`-----BEGIN RSA PRIVATE KEY-----
MIIEvAIBADANBgkqhkiG9w0BAQEFAASCBKYwggSiAgEAAoIBAQDoZtrm0dXV0Aqi
4Bpc7f95sNRTiu/AJSD8I1onY9PnEsPg3VVxvytsVJbYdcqr4w99V3AgpH/UNzMS
gAZ/8lZBNbsSDOVesJ3euVqMRfYPvd9pYl6QPRRpSDPm+2tNdn3QFAvta9EgJ3sW
URnoU85w+W6aLI2bNSq3AaE771p3VbkGolpEjo9h+i42TBHo1rhPNKPkGupR8/QX
AOLMpInRdeaHyDwb2a3DE5I3dG7VAVzrVfJ6W6Q84YoFX+rpEE2SVM17SAjy6xQy
VjKgLvK2mk0xbtfa+h0B6VK7bmODHZqeP18NVm6HsBcXn7iclLgAC3SfWU1jucZK
x1lqzw9tAgMBAAECggEABWzxS1Y2wckblnXY57Z+sl6YdmLV+gxj2r8Qib7g4ZIk
lIlWR1OJNfw7kU4eryib4fc6nOh6O4AWZyYqAK6tqNQSS/eVG0LQTLTTEldHyVJL
dvBe+MsUQOj4nTndZW+QvFzbcm2D8lY5n2nBSxU5ypVoKZ1EqQzytFcLZpTN7d89
EPj0qDyrV4NZlWAwL1AygCwnlwhMQjXEalVF1ylXwU3QzyZ/6MgvF6d3SSUlh+sq
XefuyigXw484cQQgbzopv6niMOmGP3of+yV4JQqUSb3IDmmT68XjGd2Dkxl4iPki
6ZwXf3CCi+c+i/zVEcufgZ3SLf8D99kUGE7v7fZ6AQKBgQD1ZX3RAla9hIhxCf+O
3D+I1j2LMrdjAh0ZKKqwMR4JnHX3mjQI6LwqIctPWTU8wYFECSh9klEclSdCa64s
uI/GNpcqPXejd0cAAdqHEEeG5sHMDt0oFSurL4lyud0GtZvwlzLuwEweuDtvT9cJ
Wfvl86uyO36IW8JdvUprYDctrQKBgQDycZ697qutBieZlGkHpnYWUAeImVA878sJ
w44NuXHvMxBPz+lbJGAg8Cn8fcxNAPqHIraK+kx3po8cZGQywKHUWsxi23ozHoxo
+bGqeQb9U661TnfdDspIXia+xilZt3mm5BPzOUuRqlh4Y9SOBpSWRmEhyw76w4ZP
OPxjWYAgwQKBgA/FehSYxeJgRjSdo+MWnK66tjHgDJE8bYpUZsP0JC4R9DL5oiaA
brd2fI6Y+SbyeNBallObt8LSgzdtnEAbjIH8uDJqyOmknNePRvAvR6mP4xyuR+Bv
m+Lgp0DMWTw5J9CKpydZDItc49T/mJ5tPhdFVd+am0NAQnmr1MCZ6nHxAoGABS3Y
LkaC9FdFUUqSU8+Chkd/YbOkuyiENdkvl6t2e52jo5DVc1T7mLiIrRQi4SI8N9bN
/3oJWCT+uaSLX2ouCtNFunblzWHBrhxnZzTeqVq4SLc8aESAnbslKL4i8/+vYZlN
s8xtiNcSvL+lMsOBORSXzpj/4Ot8WwTkn1qyGgECgYBKNTypzAHeLE6yVadFp3nQ
Ckq9yzvP/ib05rvgbvrne00YeOxqJ9gtTrzgh7koqJyX1L4NwdkEza4ilDWpucn0
xiUZS4SoaJq6ZvcBYS62Yr1t8n09iG47YL8ibgtmH3L+svaotvpVxVK+d7BLevA/
ZboOWVe3icTy64BT3OQhmg==
-----END RSA PRIVATE KEY-----`)
)

func TestHTTP3AdvertisedPort(t *testing.T) {
	certContent, err := localhostCert.Read()
	require.NoError(t, err)

	keyContent, err := localhostKey.Read()
	require.NoError(t, err)

	tlsCert, err := tls.X509KeyPair(certContent, keyContent)
	require.NoError(t, err)

	epConfig := &static.EntryPointsTransport{}
	epConfig.SetDefaults()

<<<<<<< HEAD
	entryPoint, err := NewTCPEntryPoint(context.Background(), "foo", &static.EntryPoint{
=======
	entryPoint, err := NewTCPEntryPoint(t.Context(), &static.EntryPoint{
>>>>>>> f174014d
		Address:          "127.0.0.1:0",
		Transport:        epConfig,
		ForwardedHeaders: &static.ForwardedHeaders{},
		HTTP2:            &static.HTTP2Config{},
		HTTP3: &static.HTTP3Config{
			AdvertisedPort: 8080,
		},
	}, nil, nil)
	require.NoError(t, err)

	router, err := tcprouter.NewRouter()
	require.NoError(t, err)

	router.AddHTTPTLSConfig("*", &tls.Config{
		Certificates: []tls.Certificate{tlsCert},
	})
	router.SetHTTPSHandler(http.HandlerFunc(func(rw http.ResponseWriter, req *http.Request) {
		rw.WriteHeader(http.StatusOK)
	}), nil)

	ctx := t.Context()
	go entryPoint.Start(ctx)
	entryPoint.SwitchRouter(router)

	conn, err := tls.Dial("tcp", entryPoint.listener.Addr().String(), &tls.Config{
		InsecureSkipVerify: true,
	})
	require.NoError(t, err)

	t.Cleanup(func() {
		_ = conn.Close()
		entryPoint.Shutdown(ctx)
	})

	// We are racing with the http3Server readiness happening in the goroutine starting the entrypoint
	time.Sleep(time.Second)

	request, err := http.NewRequest(http.MethodGet, "https://127.0.0.1:8090", nil)
	require.NoError(t, err)

	err = request.Write(conn)
	require.NoError(t, err)

	r, err := http.ReadResponse(bufio.NewReader(conn), nil)
	require.NoError(t, err)

	assert.NotContains(t, r.Header.Get("Alt-Svc"), ":8090")
	assert.Contains(t, r.Header.Get("Alt-Svc"), ":8080")
}

func TestHTTP30RTT(t *testing.T) {
	certContent, err := localhostCert.Read()
	require.NoError(t, err)

	keyContent, err := localhostKey.Read()
	require.NoError(t, err)

	tlsCert, err := tls.X509KeyPair(certContent, keyContent)
	require.NoError(t, err)

	epConfig := &static.EntryPointsTransport{}
	epConfig.SetDefaults()

<<<<<<< HEAD
	entryPoint, err := NewTCPEntryPoint(context.Background(), "foo", &static.EntryPoint{
=======
	entryPoint, err := NewTCPEntryPoint(t.Context(), &static.EntryPoint{
>>>>>>> f174014d
		Address:          "127.0.0.1:8090",
		Transport:        epConfig,
		ForwardedHeaders: &static.ForwardedHeaders{},
		HTTP2:            &static.HTTP2Config{},
		HTTP3:            &static.HTTP3Config{},
	}, nil, nil)
	require.NoError(t, err)

	router, err := tcprouter.NewRouter()
	require.NoError(t, err)

	router.AddHTTPTLSConfig("example.com", &tls.Config{
		Certificates: []tls.Certificate{tlsCert},
	})
	router.SetHTTPSHandler(http.HandlerFunc(func(rw http.ResponseWriter, req *http.Request) {
		rw.WriteHeader(http.StatusOK)
	}), nil)

	ctx := t.Context()
	go entryPoint.Start(ctx)
	entryPoint.SwitchRouter(router)

	// We are racing with the http3Server readiness happening in the goroutine starting the entrypoint.
	time.Sleep(time.Second)

	certPool := x509.NewCertPool()
	certPool.AppendCertsFromPEM(certContent)

	tlsConf := &tls.Config{
		RootCAs:    certPool,
		ServerName: "example.com",
		NextProtos: []string{"h3"},
	}

	// Define custom cache.
	gets := make(chan string, 100)
	puts := make(chan string, 100)
	cache := newClientSessionCache(tls.NewLRUClientSessionCache(10), gets, puts)
	tlsConf.ClientSessionCache = cache

	// This first DialAddrEarly connection is here to populate the cache.
	earlyConnection, err := quic.DialAddrEarly(t.Context(), "127.0.0.1:8090", tlsConf, &quic.Config{})
	require.NoError(t, err)

	t.Cleanup(func() {
		_ = earlyConnection.CloseWithError(0, "")
		entryPoint.Shutdown(ctx)
	})

	// wait for the handshake complete.
	<-earlyConnection.HandshakeComplete()

	// 0RTT is always false on the first connection.
	require.False(t, earlyConnection.ConnectionState().Used0RTT)

	earlyConnection, err = quic.DialAddrEarly(t.Context(), "127.0.0.1:8090", tlsConf, &quic.Config{})
	require.NoError(t, err)

	<-earlyConnection.HandshakeComplete()

	// 0RTT need to be false.
	assert.False(t, earlyConnection.ConnectionState().Used0RTT)
}

type clientSessionCache struct {
	cache tls.ClientSessionCache

	gets chan<- string
	puts chan<- string
}

func newClientSessionCache(cache tls.ClientSessionCache, gets, puts chan<- string) *clientSessionCache {
	return &clientSessionCache{
		cache: cache,
		gets:  gets,
		puts:  puts,
	}
}

var _ tls.ClientSessionCache = &clientSessionCache{}

func (c *clientSessionCache) Get(sessionKey string) (*tls.ClientSessionState, bool) {
	session, ok := c.cache.Get(sessionKey)
	c.gets <- sessionKey
	return session, ok
}

func (c *clientSessionCache) Put(sessionKey string, cs *tls.ClientSessionState) {
	c.cache.Put(sessionKey, cs)
	c.puts <- sessionKey
}<|MERGE_RESOLUTION|>--- conflicted
+++ resolved
@@ -86,11 +86,7 @@
 	epConfig := &static.EntryPointsTransport{}
 	epConfig.SetDefaults()
 
-<<<<<<< HEAD
-	entryPoint, err := NewTCPEntryPoint(context.Background(), "foo", &static.EntryPoint{
-=======
-	entryPoint, err := NewTCPEntryPoint(t.Context(), &static.EntryPoint{
->>>>>>> f174014d
+	entryPoint, err := NewTCPEntryPoint(t.Context(), "foo", &static.EntryPoint{
 		Address:          "127.0.0.1:0",
 		Transport:        epConfig,
 		ForwardedHeaders: &static.ForwardedHeaders{},
@@ -154,11 +150,7 @@
 	epConfig := &static.EntryPointsTransport{}
 	epConfig.SetDefaults()
 
-<<<<<<< HEAD
-	entryPoint, err := NewTCPEntryPoint(context.Background(), "foo", &static.EntryPoint{
-=======
-	entryPoint, err := NewTCPEntryPoint(t.Context(), &static.EntryPoint{
->>>>>>> f174014d
+	entryPoint, err := NewTCPEntryPoint(t.Context(), "foo", &static.EntryPoint{
 		Address:          "127.0.0.1:8090",
 		Transport:        epConfig,
 		ForwardedHeaders: &static.ForwardedHeaders{},
