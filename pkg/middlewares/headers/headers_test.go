--- conflicted
+++ resolved
@@ -62,103 +62,6 @@
 
 			req := httptest.NewRequest(http.MethodGet, "/foo", nil)
 			req.Host = test.fromHost
-<<<<<<< HEAD
-			header.ServeHTTP(res, req)
-			assert.Equal(t, test.expected, res.Code)
-		})
-	}
-}
-
-func TestSSLForceHost(t *testing.T) {
-	next := http.HandlerFunc(func(rw http.ResponseWriter, req *http.Request) {
-		_, _ = rw.Write([]byte("OK"))
-	})
-
-	testCases := []struct {
-		desc             string
-		host             string
-		secureMiddleware *secureHeader
-		expected         int
-	}{
-		{
-			desc: "http should return a 301",
-			host: "http://powpow.example.com",
-			secureMiddleware: newSecure(next, dynamic.Headers{
-				SSLRedirect:  true,
-				SSLForceHost: true,
-				SSLHost:      "powpow.example.com",
-			},
-				"mymiddleware",
-			),
-			expected: http.StatusMovedPermanently,
-		},
-		{
-			desc: "http sub domain should return a 301",
-			host: "http://www.powpow.example.com",
-			secureMiddleware: newSecure(next, dynamic.Headers{
-				SSLRedirect:  true,
-				SSLForceHost: true,
-				SSLHost:      "powpow.example.com",
-			},
-				"mymiddleware",
-			),
-			expected: http.StatusMovedPermanently,
-		},
-		{
-			desc: "https should return a 200",
-			host: "https://powpow.example.com",
-			secureMiddleware: newSecure(next, dynamic.Headers{
-				SSLRedirect:  true,
-				SSLForceHost: true,
-				SSLHost:      "powpow.example.com",
-			},
-				"mymiddleware",
-			),
-			expected: http.StatusOK,
-		},
-		{
-			desc: "https sub domain should return a 301",
-			host: "https://www.powpow.example.com",
-			secureMiddleware: newSecure(next, dynamic.Headers{
-				SSLRedirect:  true,
-				SSLForceHost: true,
-				SSLHost:      "powpow.example.com",
-			},
-				"mymiddleware",
-			),
-			expected: http.StatusMovedPermanently,
-		},
-		{
-			desc: "http without force host and sub domain should return a 301",
-			host: "http://www.powpow.example.com",
-			secureMiddleware: newSecure(next, dynamic.Headers{
-				SSLRedirect:  true,
-				SSLForceHost: false,
-				SSLHost:      "powpow.example.com",
-			},
-				"mymiddleware",
-			),
-			expected: http.StatusMovedPermanently,
-		},
-		{
-			desc: "https without force host and sub domain should return a 301",
-			host: "https://www.powpow.example.com",
-			secureMiddleware: newSecure(next, dynamic.Headers{
-				SSLRedirect:  true,
-				SSLForceHost: false,
-				SSLHost:      "powpow.example.com",
-			},
-				"mymiddleware",
-			),
-			expected: http.StatusOK,
-		},
-	}
-
-	for _, test := range testCases {
-		t.Run(test.desc, func(t *testing.T) {
-			req := testhelpers.MustNewRequest(http.MethodGet, test.host, nil)
-=======
->>>>>>> 2d1a973e
 
 			rw := httptest.NewRecorder()
 
