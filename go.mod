module github.com/traefik/traefik/v3

go 1.23.0

require (
	github.com/BurntSushi/toml v1.4.0
	github.com/Masterminds/sprig/v3 v3.2.3
	github.com/abbot/go-http-auth v0.0.0-00010101000000-000000000000 // No tag on the repo.
	github.com/andybalholm/brotli v1.1.1
	github.com/armon/go-socks5 v0.0.0-20160902184237-e75332964ef5
	github.com/aws/aws-sdk-go-v2 v1.36.2
	github.com/aws/aws-sdk-go-v2/config v1.28.7
	github.com/aws/aws-sdk-go-v2/credentials v1.17.48
	github.com/aws/aws-sdk-go-v2/service/ec2 v1.203.1
	github.com/aws/aws-sdk-go-v2/service/ecs v1.53.15
	github.com/aws/aws-sdk-go-v2/service/ssm v1.56.13
	github.com/aws/smithy-go v1.22.2
	github.com/cenkalti/backoff/v4 v4.3.0
	github.com/containous/alice v0.0.0-20181107144136-d83ebdd94cbd // No tag on the repo.
	github.com/coreos/go-systemd/v22 v22.5.0
	github.com/docker/cli v27.1.1+incompatible
	github.com/docker/docker v27.1.1+incompatible
	github.com/docker/go-connections v0.5.0
	github.com/fatih/structs v1.1.0
	github.com/fsnotify/fsnotify v1.8.0
	github.com/go-acme/lego/v4 v4.22.2
	github.com/go-kit/kit v0.13.0
	github.com/go-kit/log v0.2.1
	github.com/golang/protobuf v1.5.4
	github.com/google/go-github/v28 v28.1.1
	github.com/gorilla/mux v1.8.1
	github.com/gorilla/websocket v1.5.1
	github.com/hashicorp/consul/api v1.26.1
	github.com/hashicorp/go-hclog v1.6.3
	github.com/hashicorp/go-multierror v1.1.1
	github.com/hashicorp/go-retryablehttp v0.7.7
	github.com/hashicorp/go-version v1.7.0
	github.com/hashicorp/nomad/api v0.0.0-20231213195942-64e3dca9274b // No tag on the repo.
	github.com/http-wasm/http-wasm-host-go v0.7.0
	github.com/influxdata/influxdb-client-go/v2 v2.7.0
	github.com/influxdata/influxdb1-client v0.0.0-20200827194710-b269163b24ab // No tag on the repo.
	github.com/klauspost/compress v1.17.11
	github.com/kvtools/consul v1.0.2
	github.com/kvtools/etcdv3 v1.0.2
	github.com/kvtools/redis v1.1.0
	github.com/kvtools/valkeyrie v1.0.0
	github.com/kvtools/zookeeper v1.0.2
	github.com/mailgun/ttlmap v0.0.0-20170619185759-c1c17f74874f // No tag on the repo.
	github.com/miekg/dns v1.1.62
	github.com/mitchellh/copystructure v1.2.0
	github.com/mitchellh/hashstructure v1.0.0
	github.com/mitchellh/mapstructure v1.5.0
	github.com/patrickmn/go-cache v2.1.0+incompatible
	github.com/pires/go-proxyproto v0.6.1
	github.com/pmezard/go-difflib v1.0.1-0.20181226105442-5d4384ee4fb2 // No tag on the repo.
	github.com/prometheus/client_golang v1.19.1
	github.com/prometheus/client_model v0.6.1
	github.com/quic-go/quic-go v0.48.2
	github.com/rs/zerolog v1.33.0
	github.com/sirupsen/logrus v1.9.3
	github.com/spiffe/go-spiffe/v2 v2.4.0
	github.com/stealthrocket/wasi-go v0.8.0
	github.com/stealthrocket/wazergo v0.19.1
	github.com/stretchr/testify v1.10.0
	github.com/stvp/go-udp-testing v0.0.0-20191102171040-06b61409b154 // No tag on the repo.
	github.com/tailscale/tscert v0.0.0-20230806124524-28a91b69a046 // No tag on the repo.
	github.com/testcontainers/testcontainers-go v0.32.0
	github.com/testcontainers/testcontainers-go/modules/k3s v0.32.0
	github.com/tetratelabs/wazero v1.8.0
	github.com/tidwall/gjson v1.17.0
	github.com/traefik/grpc-web v0.16.0
	github.com/traefik/paerser v0.2.2
	github.com/traefik/yaegi v0.16.1
	github.com/unrolled/render v1.0.2
	github.com/unrolled/secure v1.0.9
	github.com/valyala/fasthttp v1.58.0
	github.com/vulcand/oxy/v2 v2.0.0
	github.com/vulcand/predicate v1.2.0
	go.opentelemetry.io/collector/pdata v1.10.0
	go.opentelemetry.io/contrib/bridges/otellogrus v0.7.0
	go.opentelemetry.io/contrib/propagators/autoprop v0.53.0
	go.opentelemetry.io/otel v1.32.0
	go.opentelemetry.io/otel/exporters/otlp/otlplog/otlploggrpc v0.8.0
	go.opentelemetry.io/otel/exporters/otlp/otlplog/otlploghttp v0.8.0
	go.opentelemetry.io/otel/exporters/otlp/otlpmetric/otlpmetricgrpc v1.28.0
	go.opentelemetry.io/otel/exporters/otlp/otlpmetric/otlpmetrichttp v1.28.0
	go.opentelemetry.io/otel/exporters/otlp/otlptrace v1.28.0
	go.opentelemetry.io/otel/exporters/otlp/otlptrace/otlptracegrpc v1.28.0
	go.opentelemetry.io/otel/exporters/otlp/otlptrace/otlptracehttp v1.28.0
	go.opentelemetry.io/otel/log v0.8.0
	go.opentelemetry.io/otel/metric v1.32.0
	go.opentelemetry.io/otel/sdk v1.32.0
	go.opentelemetry.io/otel/sdk/log v0.8.0
	go.opentelemetry.io/otel/sdk/metric v1.28.0
	go.opentelemetry.io/otel/trace v1.32.0
	golang.org/x/mod v0.22.0
<<<<<<< HEAD
	golang.org/x/net v0.33.0
	golang.org/x/sync v0.10.0
	golang.org/x/sys v0.29.0
	golang.org/x/text v0.21.0
=======
	golang.org/x/net v0.37.0
	golang.org/x/text v0.23.0
>>>>>>> 2087e11f
	golang.org/x/time v0.8.0
	golang.org/x/tools v0.28.0
	google.golang.org/grpc v1.67.1
	gopkg.in/natefinch/lumberjack.v2 v2.2.1
	gopkg.in/yaml.v3 v3.0.1
	k8s.io/api v0.31.1
	k8s.io/apiextensions-apiserver v0.31.1
	k8s.io/apimachinery v0.31.1
	k8s.io/client-go v0.31.1
	k8s.io/utils v0.0.0-20240711033017-18e509b52bc8 // No tag on the repo.
	mvdan.cc/xurls/v2 v2.5.0
	sigs.k8s.io/controller-runtime v0.18.0
	sigs.k8s.io/gateway-api v1.2.1
	sigs.k8s.io/yaml v1.4.0
)

require (
	cloud.google.com/go/auth v0.13.0 // indirect
	cloud.google.com/go/auth/oauth2adapt v0.2.6 // indirect
	cloud.google.com/go/compute/metadata v0.6.0 // indirect
	dario.cat/mergo v1.0.0 // indirect
	github.com/AdamSLevy/jsonrpc2/v14 v14.1.0 // indirect
	github.com/Azure/azure-sdk-for-go v68.0.0+incompatible // indirect
	github.com/Azure/azure-sdk-for-go/sdk/azcore v1.16.0 // indirect
	github.com/Azure/azure-sdk-for-go/sdk/azidentity v1.8.0 // indirect
	github.com/Azure/azure-sdk-for-go/sdk/internal v1.10.0 // indirect
	github.com/Azure/azure-sdk-for-go/sdk/resourcemanager/dns/armdns v1.2.0 // indirect
	github.com/Azure/azure-sdk-for-go/sdk/resourcemanager/privatedns/armprivatedns v1.3.0 // indirect
	github.com/Azure/azure-sdk-for-go/sdk/resourcemanager/resourcegraph/armresourcegraph v0.9.0 // indirect
	github.com/Azure/go-ansiterm v0.0.0-20210617225240-d185dfc1b5a1 // indirect
	github.com/Azure/go-autorest v14.2.0+incompatible // indirect
	github.com/Azure/go-autorest/autorest v0.11.29 // indirect
	github.com/Azure/go-autorest/autorest/adal v0.9.22 // indirect
	github.com/Azure/go-autorest/autorest/azure/auth v0.5.13 // indirect
	github.com/Azure/go-autorest/autorest/azure/cli v0.4.6 // indirect
	github.com/Azure/go-autorest/autorest/date v0.3.0 // indirect
	github.com/Azure/go-autorest/autorest/to v0.4.0 // indirect
	github.com/Azure/go-autorest/logger v0.2.1 // indirect
	github.com/Azure/go-autorest/tracing v0.6.0 // indirect
	github.com/AzureAD/microsoft-authentication-library-for-go v1.2.2 // indirect
	github.com/HdrHistogram/hdrhistogram-go v1.1.2 // indirect
	github.com/Masterminds/goutils v1.1.1 // indirect
	github.com/Masterminds/semver/v3 v3.2.1 // indirect
	github.com/Microsoft/go-winio v0.6.2 // indirect
	github.com/Microsoft/hcsshim v0.11.7 // indirect
	github.com/OpenDNS/vegadns2client v0.0.0-20180418235048-a3fa4a771d87 // indirect
	github.com/VividCortex/gohistogram v1.0.0 // indirect
	github.com/akamai/AkamaiOPEN-edgegrid-golang v1.2.2 // indirect
	github.com/aliyun/alibaba-cloud-sdk-go v1.63.72 // indirect
	github.com/armon/go-metrics v0.4.1 // indirect
	github.com/aws/aws-sdk-go-v2/feature/ec2/imds v1.16.22 // indirect
	github.com/aws/aws-sdk-go-v2/internal/configsources v1.3.33 // indirect
	github.com/aws/aws-sdk-go-v2/internal/endpoints/v2 v2.6.33 // indirect
	github.com/aws/aws-sdk-go-v2/internal/ini v1.8.1 // indirect
	github.com/aws/aws-sdk-go-v2/service/internal/accept-encoding v1.12.3 // indirect
	github.com/aws/aws-sdk-go-v2/service/internal/presigned-url v1.12.14 // indirect
	github.com/aws/aws-sdk-go-v2/service/lightsail v1.42.8 // indirect
	github.com/aws/aws-sdk-go-v2/service/route53 v1.46.4 // indirect
	github.com/aws/aws-sdk-go-v2/service/sso v1.24.11 // indirect
	github.com/aws/aws-sdk-go-v2/service/ssooidc v1.28.10 // indirect
	github.com/aws/aws-sdk-go-v2/service/sts v1.33.9 // indirect
	github.com/benbjohnson/clock v1.3.0 // indirect
	github.com/beorn7/perks v1.0.1 // indirect
	github.com/boombuler/barcode v1.0.1-0.20190219062509-6c824513bacc // indirect
	github.com/bytedance/sonic v1.10.0 // indirect
	github.com/cespare/xxhash/v2 v2.3.0 // indirect
	github.com/civo/civogo v0.3.11 // indirect
	github.com/cloudflare/cloudflare-go v0.112.0 // indirect
	github.com/containerd/containerd v1.7.20 // indirect
	github.com/containerd/log v0.1.0 // indirect
	github.com/containerd/platforms v0.2.1 // indirect
	github.com/coreos/go-semver v0.3.1 // indirect
	github.com/cpuguy83/dockercfg v0.3.1 // indirect
	github.com/davecgh/go-spew v1.1.2-0.20180830191138-d8f796af33cc // indirect
	github.com/deepmap/oapi-codegen v1.9.1 // indirect
	github.com/desertbit/timer v0.0.0-20180107155436-c41aec40b27f // indirect
	github.com/dgryski/go-rendezvous v0.0.0-20200823014737-9f7001d12a5f // indirect
	github.com/dimchansky/utfbom v1.1.1 // indirect
	github.com/distribution/reference v0.6.0 // indirect
	github.com/dnsimple/dnsimple-go v1.7.0 // indirect
	github.com/docker/go-units v0.5.0 // indirect
	github.com/emicklei/go-restful/v3 v3.12.0 // indirect
	github.com/evanphx/json-patch/v5 v5.9.0 // indirect
	github.com/exoscale/egoscale/v3 v3.1.7 // indirect
	github.com/fatih/color v1.17.0 // indirect
	github.com/felixge/httpsnoop v1.0.4 // indirect
	github.com/fxamacker/cbor/v2 v2.7.0 // indirect
	github.com/gabriel-vasile/mimetype v1.4.2 // indirect
	github.com/ghodss/yaml v1.0.0 // indirect
	github.com/gin-gonic/gin v1.9.1 // indirect
	github.com/go-errors/errors v1.0.1 // indirect
	github.com/go-jose/go-jose/v4 v4.0.5 // indirect
	github.com/go-logfmt/logfmt v0.5.1 // indirect
	github.com/go-logr/logr v1.4.2 // indirect
	github.com/go-logr/stdr v1.2.2 // indirect
	github.com/go-logr/zapr v1.3.0 // indirect
	github.com/go-ole/go-ole v1.2.6 // indirect
	github.com/go-openapi/jsonpointer v0.21.0 // indirect
	github.com/go-openapi/jsonreference v0.21.0 // indirect
	github.com/go-openapi/swag v0.23.0 // indirect
	github.com/go-playground/locales v0.14.1 // indirect
	github.com/go-playground/universal-translator v0.18.1 // indirect
	github.com/go-playground/validator/v10 v10.16.0 // indirect
	github.com/go-resty/resty/v2 v2.16.2 // indirect
	github.com/go-task/slim-sprig/v3 v3.0.0 // indirect
	github.com/go-viper/mapstructure/v2 v2.2.1 // indirect
	github.com/go-zookeeper/zk v1.0.3 // indirect
	github.com/goccy/go-json v0.10.4 // indirect
	github.com/gofrs/flock v0.12.1 // indirect
	github.com/gogo/protobuf v1.3.2 // indirect
<<<<<<< HEAD
	github.com/golang-jwt/jwt/v4 v4.5.1 // indirect
	github.com/golang-jwt/jwt/v5 v5.2.1 // indirect
	github.com/google/gnostic-models v0.6.8 // indirect
=======
	github.com/golang-jwt/jwt/v4 v4.5.2 // indirect
	github.com/golang-jwt/jwt/v5 v5.2.2 // indirect
	github.com/google/gnostic v0.5.7-v3refs // indirect
>>>>>>> 2087e11f
	github.com/google/go-cmp v0.6.0 // indirect
	github.com/google/go-querystring v1.1.0 // indirect
	github.com/google/gofuzz v1.2.0 // indirect
	github.com/google/pprof v0.0.0-20240910150728-a0b0bb1d4134 // indirect
	github.com/google/s2a-go v0.1.8 // indirect
	github.com/google/uuid v1.6.0 // indirect
	github.com/googleapis/enterprise-certificate-proxy v0.3.4 // indirect
	github.com/googleapis/gax-go/v2 v2.14.0 // indirect
	github.com/gophercloud/gophercloud v1.14.1 // indirect
	github.com/gophercloud/utils v0.0.0-20231010081019-80377eca5d56 // indirect
	github.com/gravitational/trace v1.1.16-0.20220114165159-14a9a7dd6aaf // indirect
	github.com/grpc-ecosystem/grpc-gateway/v2 v2.23.0 // indirect
	github.com/hashicorp/cronexpr v1.1.2 // indirect
	github.com/hashicorp/errwrap v1.1.0 // indirect
	github.com/hashicorp/go-cleanhttp v0.5.2 // indirect
	github.com/hashicorp/go-immutable-radix v1.3.1 // indirect
	github.com/hashicorp/go-rootcerts v1.0.2 // indirect
	github.com/hashicorp/go-uuid v1.0.3 // indirect
	github.com/hashicorp/golang-lru v1.0.2 // indirect
	github.com/hashicorp/hcl v1.0.1-vault-5 // indirect
	github.com/hashicorp/serf v0.10.1 // indirect
	github.com/huandu/xstrings v1.5.0 // indirect
	github.com/huaweicloud/huaweicloud-sdk-go-v3 v0.1.128 // indirect
	github.com/iij/doapi v0.0.0-20190504054126-0bbf12d6d7df // indirect
	github.com/imdario/mergo v0.3.16 // indirect
	github.com/influxdata/line-protocol v0.0.0-20200327222509-2487e7298839 // indirect
	github.com/infobloxopen/infoblox-go-client v1.1.1 // indirect
	github.com/jmespath/go-jmespath v0.4.0 // indirect
	github.com/jonboulle/clockwork v0.4.0 // indirect
	github.com/josharian/intern v1.0.0 // indirect
	github.com/json-iterator/go v1.1.12 // indirect
	github.com/k0kubun/go-ansi v0.0.0-20180517002512-3bf9e2903213 // indirect
	github.com/klauspost/cpuid/v2 v2.2.5 // indirect
	github.com/kolo/xmlrpc v0.0.0-20220921171641-a4b6fa1dd06b // indirect
	github.com/kylelemons/godebug v1.1.0 // indirect
	github.com/labbsr0x/bindman-dns-webhook v1.0.2 // indirect
	github.com/labbsr0x/goh v1.0.1 // indirect
	github.com/leodido/go-urn v1.2.4 // indirect
	github.com/linode/linodego v1.44.0 // indirect
	github.com/liquidweb/liquidweb-cli v0.6.9 // indirect
	github.com/liquidweb/liquidweb-go v1.6.4 // indirect
	github.com/lufia/plan9stats v0.0.0-20211012122336-39d0f177ccd0 // indirect
	github.com/magiconair/properties v1.8.7 // indirect
	github.com/mailgun/minheap v0.0.0-20170619185613-3dbe6c6bf55f // indirect
	github.com/mailgun/multibuf v0.1.2 // indirect
	github.com/mailgun/timetools v0.0.0-20141028012446-7e6055773c51 // indirect
	github.com/mailru/easyjson v0.7.7 // indirect
	github.com/mattn/go-colorable v0.1.13 // indirect
	github.com/mattn/go-isatty v0.0.20 // indirect
	github.com/mimuret/golang-iij-dpf v0.9.1 // indirect
	github.com/mitchellh/go-homedir v1.1.0 // indirect
	github.com/mitchellh/go-ps v1.0.0 // indirect
	github.com/mitchellh/reflectwalk v1.0.2 // indirect
	github.com/moby/docker-image-spec v1.3.1 // indirect
	github.com/moby/patternmatcher v0.6.0 // indirect
	github.com/moby/spdystream v0.4.0 // indirect
	github.com/moby/sys/sequential v0.5.0 // indirect
	github.com/moby/sys/user v0.2.0 // indirect
	github.com/moby/term v0.5.0 // indirect
	github.com/modern-go/concurrent v0.0.0-20180306012644-bacd9c7ef1dd // indirect
	github.com/modern-go/reflect2 v1.0.2 // indirect
	github.com/morikuni/aec v1.0.0 // indirect
	github.com/munnerz/goautoneg v0.0.0-20191010083416-a7dc8b61c822 // indirect
	github.com/mxk/go-flowrate v0.0.0-20140419014527-cca7078d478f // indirect
	github.com/namedotcom/go v0.0.0-20180403034216-08470befbe04 // indirect
	github.com/nrdcg/auroradns v1.1.0 // indirect
	github.com/nrdcg/bunny-go v0.0.0-20240207213615-dde5bf4577a3 // indirect
	github.com/nrdcg/desec v0.10.0 // indirect
	github.com/nrdcg/dnspod-go v0.4.0 // indirect
	github.com/nrdcg/freemyip v0.3.0 // indirect
	github.com/nrdcg/goacmedns v0.2.0 // indirect
	github.com/nrdcg/goinwx v0.10.0 // indirect
	github.com/nrdcg/mailinabox v0.2.0 // indirect
	github.com/nrdcg/namesilo v0.2.1 // indirect
	github.com/nrdcg/nodion v0.1.0 // indirect
	github.com/nrdcg/porkbun v0.4.0 // indirect
	github.com/nzdjb/go-metaname v1.0.0 // indirect
	github.com/onsi/ginkgo/v2 v2.20.2 // indirect
	github.com/opencontainers/go-digest v1.0.0 // indirect
	github.com/opencontainers/image-spec v1.1.0 // indirect
	github.com/opentracing/opentracing-go v1.2.1-0.20220228012449-10b1cf09e00b // indirect
	github.com/oracle/oci-go-sdk/v65 v65.81.1 // indirect
	github.com/ovh/go-ovh v1.6.0 // indirect
	github.com/pelletier/go-toml/v2 v2.1.0 // indirect
	github.com/peterhellberg/link v1.2.0 // indirect
	github.com/pkg/browser v0.0.0-20240102092130-5ac0b6a4141c // indirect
	github.com/pkg/errors v0.9.1 // indirect
	github.com/power-devops/perfstat v0.0.0-20210106213030-5aafc221ea8c // indirect
	github.com/pquerna/otp v1.4.0 // indirect
	github.com/prometheus/common v0.55.0 // indirect
	github.com/prometheus/procfs v0.15.1 // indirect
	github.com/quic-go/qpack v0.5.1 // indirect
	github.com/redis/go-redis/v9 v9.6.3 // indirect
	github.com/regfish/regfish-dnsapi-go v0.1.1 // indirect
	github.com/rs/cors v1.7.0 // indirect
	github.com/sacloud/api-client-go v0.2.10 // indirect
	github.com/sacloud/go-http v0.1.8 // indirect
	github.com/sacloud/iaas-api-go v1.14.0 // indirect
	github.com/sacloud/packages-go v0.0.10 // indirect
	github.com/sagikazarmark/locafero v0.4.0 // indirect
	github.com/sagikazarmark/slog-shim v0.1.0 // indirect
	github.com/scaleway/scaleway-sdk-go v1.0.0-beta.30 // indirect
	github.com/selectel/domains-go v1.1.0 // indirect
	github.com/selectel/go-selvpcclient/v3 v3.2.1 // indirect
	github.com/shirou/gopsutil/v3 v3.23.12 // indirect
	github.com/shoenig/go-m1cpu v0.1.6 // indirect
	github.com/shopspring/decimal v1.4.0 // indirect
	github.com/smartystreets/go-aws-auth v0.0.0-20180515143844-0c1422d1fdb9 // indirect
	github.com/softlayer/softlayer-go v1.1.7 // indirect
	github.com/softlayer/xmlrpc v0.0.0-20200409220501-5f089df7cb7e // indirect
	github.com/sony/gobreaker v0.5.0 // indirect
	github.com/sourcegraph/conc v0.3.0 // indirect
	github.com/spf13/afero v1.11.0 // indirect
	github.com/spf13/cast v1.7.0 // indirect
	github.com/spf13/pflag v1.0.5 // indirect
	github.com/spf13/viper v1.18.2 // indirect
	github.com/subosito/gotenv v1.6.0 // indirect
	github.com/tencentcloud/tencentcloud-sdk-go/tencentcloud/common v1.0.1065 // indirect
	github.com/tencentcloud/tencentcloud-sdk-go/tencentcloud/dnspod v1.0.1065 // indirect
	github.com/tidwall/match v1.1.1 // indirect
	github.com/tidwall/pretty v1.2.1 // indirect
	github.com/tjfoc/gmsm v1.4.1 // indirect
	github.com/tklauser/go-sysconf v0.3.12 // indirect
	github.com/tklauser/numcpus v0.6.1 // indirect
	github.com/transip/gotransip/v6 v6.26.0 // indirect
	github.com/ultradns/ultradns-go-sdk v1.8.0-20241010134910-243eeec // indirect
	github.com/valyala/bytebufferpool v1.0.0 // indirect
	github.com/vinyldns/go-vinyldns v0.9.16 // indirect
	github.com/volcengine/volc-sdk-golang v1.0.189 // indirect
	github.com/vultr/govultr/v3 v3.9.1 // indirect
	github.com/x448/float16 v0.8.4 // indirect
	github.com/yandex-cloud/go-genproto v0.0.0-20241220122821-aeb3b05efd1c // indirect
	github.com/yandex-cloud/go-sdk v0.0.0-20241220131134-2393e243c134 // indirect
	github.com/yusufpapurcu/wmi v1.2.3 // indirect
	github.com/zeebo/errs v1.3.0 // indirect
	go.etcd.io/etcd/api/v3 v3.5.14 // indirect
	go.etcd.io/etcd/client/pkg/v3 v3.5.14 // indirect
	go.etcd.io/etcd/client/v3 v3.5.14 // indirect
	go.mongodb.org/mongo-driver v1.12.1 // indirect
	go.opentelemetry.io/contrib/instrumentation/net/http/otelhttp v0.54.0 // indirect
	go.opentelemetry.io/contrib/propagators/aws v1.28.0 // indirect
	go.opentelemetry.io/contrib/propagators/b3 v1.28.0 // indirect
	go.opentelemetry.io/contrib/propagators/jaeger v1.28.0 // indirect
	go.opentelemetry.io/contrib/propagators/ot v1.28.0 // indirect
	go.opentelemetry.io/proto/otlp v1.3.1 // indirect
	go.uber.org/mock v0.4.0 // indirect
	go.uber.org/multierr v1.11.0 // indirect
	go.uber.org/ratelimit v0.3.0 // indirect
<<<<<<< HEAD
	go.uber.org/zap v1.26.0 // indirect
	golang.org/x/arch v0.4.0 // indirect
	golang.org/x/crypto v0.32.0 // indirect
	golang.org/x/exp v0.0.0-20241210194714-1829a127f884 // indirect
	golang.org/x/oauth2 v0.24.0 // indirect
	golang.org/x/term v0.28.0 // indirect
=======
	go.uber.org/zap v1.21.0 // indirect
	go4.org/intern v0.0.0-20230525184215-6c62f75575cb // indirect
	go4.org/unsafe/assume-no-moving-gc v0.0.0-20230525183740-e7c30c78aeb2 // indirect
	golang.org/x/crypto v0.36.0 // indirect
	golang.org/x/exp v0.0.0-20241210194714-1829a127f884 // indirect
	golang.org/x/oauth2 v0.24.0 // indirect
	golang.org/x/sync v0.12.0 // indirect
	golang.org/x/sys v0.31.0 // indirect
	golang.org/x/term v0.30.0 // indirect
	golang.org/x/xerrors v0.0.0-20220907171357-04be3eba64a2 // indirect
>>>>>>> 2087e11f
	google.golang.org/api v0.214.0 // indirect
	google.golang.org/genproto v0.0.0-20241021214115-324edc3d5d38 // indirect
	google.golang.org/genproto/googleapis/api v0.0.0-20241118233622-e639e219e697 // indirect
	google.golang.org/genproto/googleapis/rpc v0.0.0-20241209162323-e6fa225c2576 // indirect
	google.golang.org/protobuf v1.35.2 // indirect
	gopkg.in/evanphx/json-patch.v4 v4.12.0 // indirect
	gopkg.in/h2non/gock.v1 v1.0.16 // indirect
	gopkg.in/inf.v0 v0.9.1 // indirect
	gopkg.in/ini.v1 v1.67.0 // indirect
	gopkg.in/ns1/ns1-go.v2 v2.13.0 // indirect
	gopkg.in/yaml.v2 v2.4.0 // indirect
	k8s.io/klog/v2 v2.130.1 // indirect
	k8s.io/kube-openapi v0.0.0-20240423202451-8948a665c108 // indirect
	nhooyr.io/websocket v1.8.7 // indirect
	sigs.k8s.io/json v0.0.0-20221116044647-bc3834ca7abd // indirect
	sigs.k8s.io/structured-merge-diff/v4 v4.4.1 // indirect
)

// Containous forks
replace (
	github.com/abbot/go-http-auth => github.com/containous/go-http-auth v0.4.1-0.20200324110947-a37a7636d23e
	github.com/gorilla/mux => github.com/containous/mux v0.0.0-20220627093034-b2dd784e613f
	github.com/mailgun/minheap => github.com/containous/minheap v0.0.0-20190809180810-6e71eb837595
)

// ambiguous import: found package github.com/tencentcloud/tencentcloud-sdk-go/tencentcloud/common/http in multiple modules
// tencentcloud uses monorepo with multimodule but the go.mod files are incomplete.
exclude github.com/tencentcloud/tencentcloud-sdk-go v3.0.83+incompatible<|MERGE_RESOLUTION|>--- conflicted
+++ resolved
@@ -94,15 +94,10 @@
 	go.opentelemetry.io/otel/sdk/metric v1.28.0
 	go.opentelemetry.io/otel/trace v1.32.0
 	golang.org/x/mod v0.22.0
-<<<<<<< HEAD
-	golang.org/x/net v0.33.0
-	golang.org/x/sync v0.10.0
-	golang.org/x/sys v0.29.0
-	golang.org/x/text v0.21.0
-=======
 	golang.org/x/net v0.37.0
+	golang.org/x/sync v0.12.0
+	golang.org/x/sys v0.31.0
 	golang.org/x/text v0.23.0
->>>>>>> 2087e11f
 	golang.org/x/time v0.8.0
 	golang.org/x/tools v0.28.0
 	google.golang.org/grpc v1.67.1
@@ -213,15 +208,9 @@
 	github.com/goccy/go-json v0.10.4 // indirect
 	github.com/gofrs/flock v0.12.1 // indirect
 	github.com/gogo/protobuf v1.3.2 // indirect
-<<<<<<< HEAD
-	github.com/golang-jwt/jwt/v4 v4.5.1 // indirect
-	github.com/golang-jwt/jwt/v5 v5.2.1 // indirect
-	github.com/google/gnostic-models v0.6.8 // indirect
-=======
 	github.com/golang-jwt/jwt/v4 v4.5.2 // indirect
 	github.com/golang-jwt/jwt/v5 v5.2.2 // indirect
-	github.com/google/gnostic v0.5.7-v3refs // indirect
->>>>>>> 2087e11f
+	github.com/google/gnostic-models v0.6.8 // indirect
 	github.com/google/go-cmp v0.6.0 // indirect
 	github.com/google/go-querystring v1.1.0 // indirect
 	github.com/google/gofuzz v1.2.0 // indirect
@@ -299,6 +288,7 @@
 	github.com/nrdcg/nodion v0.1.0 // indirect
 	github.com/nrdcg/porkbun v0.4.0 // indirect
 	github.com/nzdjb/go-metaname v1.0.0 // indirect
+	github.com/onsi/ginkgo v1.16.5 // indirect
 	github.com/onsi/ginkgo/v2 v2.20.2 // indirect
 	github.com/opencontainers/go-digest v1.0.0 // indirect
 	github.com/opencontainers/image-spec v1.1.0 // indirect
@@ -367,28 +357,16 @@
 	go.opentelemetry.io/contrib/propagators/jaeger v1.28.0 // indirect
 	go.opentelemetry.io/contrib/propagators/ot v1.28.0 // indirect
 	go.opentelemetry.io/proto/otlp v1.3.1 // indirect
+	go.uber.org/atomic v1.11.0 // indirect
 	go.uber.org/mock v0.4.0 // indirect
 	go.uber.org/multierr v1.11.0 // indirect
 	go.uber.org/ratelimit v0.3.0 // indirect
-<<<<<<< HEAD
 	go.uber.org/zap v1.26.0 // indirect
 	golang.org/x/arch v0.4.0 // indirect
-	golang.org/x/crypto v0.32.0 // indirect
-	golang.org/x/exp v0.0.0-20241210194714-1829a127f884 // indirect
-	golang.org/x/oauth2 v0.24.0 // indirect
-	golang.org/x/term v0.28.0 // indirect
-=======
-	go.uber.org/zap v1.21.0 // indirect
-	go4.org/intern v0.0.0-20230525184215-6c62f75575cb // indirect
-	go4.org/unsafe/assume-no-moving-gc v0.0.0-20230525183740-e7c30c78aeb2 // indirect
 	golang.org/x/crypto v0.36.0 // indirect
 	golang.org/x/exp v0.0.0-20241210194714-1829a127f884 // indirect
 	golang.org/x/oauth2 v0.24.0 // indirect
-	golang.org/x/sync v0.12.0 // indirect
-	golang.org/x/sys v0.31.0 // indirect
 	golang.org/x/term v0.30.0 // indirect
-	golang.org/x/xerrors v0.0.0-20220907171357-04be3eba64a2 // indirect
->>>>>>> 2087e11f
 	google.golang.org/api v0.214.0 // indirect
 	google.golang.org/genproto v0.0.0-20241021214115-324edc3d5d38 // indirect
 	google.golang.org/genproto/googleapis/api v0.0.0-20241118233622-e639e219e697 // indirect
